# Copyright 2022 MosaicML Composer authors
# SPDX-License-Identifier: Apache-2.0

"""The state of the trainer."""
from __future__ import annotations

import collections.abc
import logging
import textwrap
import warnings
from collections import OrderedDict
from contextlib import contextmanager
from typing import TYPE_CHECKING, Any, Callable, Dict, Iterable, List, Optional, Sequence, Union, cast
from unittest.mock import MagicMock

import numpy as np
import torch
import torch.nn.modules.utils
from packaging import version
from torch.distributed.fsdp import FullyShardedDataParallel as FSDP
from torch.distributed.fsdp.fully_sharded_data_parallel import (
    FullOptimStateDictConfig,
    FullStateDictConfig,
    ShardedOptimStateDictConfig,
    StateDictType,
)
from torch.nn.parallel import DistributedDataParallel
from torch.optim import Optimizer
from torch.optim.lr_scheduler import LRScheduler
from torch.utils.data import DataLoader, Dataset
from torchmetrics import Metric

if version.parse(torch.__version__) >= version.parse('2.3.0'):
    from torch.amp.grad_scaler import GradScaler  # type: ignore
else:
    from torch.cuda.amp.grad_scaler import GradScaler  # type: ignore

from composer.core.data_spec import DataSpec
from composer.core.event import Event
from composer.core.precision import Precision
from composer.core.serializable import Serializable
from composer.core.time import Time, Timestamp, TimeUnit, ensure_time
from composer.devices import Device
from composer.utils import (
    batch_get,
    batch_set,
    dist,
    ensure_tuple,
    get_composer_env_dict,
    is_model_deepspeed,
    reproducibility,
)

if TYPE_CHECKING:
    import deepspeed

    from composer.core.algorithm import Algorithm
    from composer.core.callback import Callback
    from composer.core.evaluator import Evaluator
    from composer.core.passes import AlgorithmPass
    from composer.loggers import Logger
    from composer.profiler import Profiler

__all__ = ['State']

log = logging.getLogger(__name__)


@contextmanager
def fsdp_state_dict_type_context(module: torch.nn.Module, state_dict_type: str = 'full'):
    """Context manager for materializing or loading an fsdp module's state dict.

    Args:
        module (torch.nn.Module): The torch module that you want to call `state_dict()`
            or `load_state_dict()` on.
        state_dict_type (str, optional): which of the three state dict types you want to use.
            choices are ['full', 'sharded']. Defaults to 'full'.
            * 'full': the full, unsharded state dict materialized only on rank 0 with cpu_offload if necessary
            * 'sharded': the sharded, unflattened state_dict, where each rank only gets a single shard.
            See torch.distributed.fsdp.StateDictType for more info.

    Raises:
        NotImplementedError: if you specify a state_dict_type not in ['full', 'sharded'].
    """
    # Torch forgot to put ShardedStateDictConfig in torch/distributed/fsdp/__init__.py, so we
    # have to import it this way.
    from torch.distributed.fsdp.fully_sharded_data_parallel import ShardedStateDictConfig

    fsdp_state_dict_type = None
    state_dict_config = None
    optim_state_dict_config = None
    # Full is the full monolithic state dict materialized in memory on just rank 0
    # with offloading to cpu if necessary
    if state_dict_type == 'full':
        fsdp_state_dict_type = StateDictType.FULL_STATE_DICT
        state_dict_config = FullStateDictConfig(offload_to_cpu=True, rank0_only=True)
        optim_state_dict_config = FullOptimStateDictConfig(offload_to_cpu=True, rank0_only=True)

    # Sharded is sharded state dict, but unflattened parameters (not useful for FSDP, but
    # useful if you plan to use the state dict outside of FSDP).
    elif state_dict_type == 'sharded':
        fsdp_state_dict_type = StateDictType.SHARDED_STATE_DICT
        state_dict_config = ShardedStateDictConfig()
        state_dict_config = ShardedStateDictConfig(offload_to_cpu=True)
        optim_state_dict_config = ShardedOptimStateDictConfig()

    else:
        raise NotImplementedError(f'No valid FSDP state_dict_type for {state_dict_type}')

    with FSDP.state_dict_type(
        module,
        state_dict_type=fsdp_state_dict_type,
        state_dict_config=state_dict_config,
        optim_state_dict_config=optim_state_dict_config,
    ):
        yield


def fsdp_get_optim_state_dict(
    model: torch.nn.Module,
    optim: torch.optim.Optimizer,
    state_dict_type: str = 'full',
) -> Dict[str, Any]:
    """Materializes a given model's optimizer's state_dict.

    Args:
        model (torch.nn.Module): The model that the optimizer corresponds to.
        optim (torch.optim.Optimizer): The optimizer that you want a state dict for.
        state_dict_type (str, optional): which of the three state dict types you want to use.
            choices are ['full', 'sharded']. Defaults to 'full'.
            * 'full': the full, unsharded state dict materialized only on rank 0
            * 'sharded': the sharded, unflattened state_dict, where each rank only gets a single shard.

    Raises:
        NotImplementedError: if you specify a state_dict_type not in ['full', 'sharded'].

    Returns:
        Dict[str, Any]: The state_dict for the given optimizer.
    """
    with fsdp_state_dict_type_context(module=model, state_dict_type=state_dict_type):
        return FSDP.optim_state_dict(model, optim)  # type: ignore


def _legacy_optim_state_dict_to_load(
    optim_state_dict: Optional[Dict[str, Any]],
    model: torch.nn.Module,
    optim: torch.optim.Optimizer,
    state_dict_type: str = 'full',
):
    if state_dict_type == 'sharded':
        # Optimizer and optimizer state dict are already sharded, but not
        # flattened, so we flatten the state dict then load it.
        assert optim_state_dict is not None
        flattened_optim_state_dict = FSDP.flatten_sharded_optim_state_dict(
            sharded_optim_state_dict=optim_state_dict,
            model=model,
            optim=optim,
        )
        return flattened_optim_state_dict
    else:  # fsdp_state_dict_type == 'full'
        # FSDP enabled, but fsdp_state_dict is set to 'full', so the state dict
        # is a full state dict and we must shard and flatten it first before loading it.
        sharded_optim_state_dict = FSDP.scatter_full_optim_state_dict(
            full_optim_state_dict=optim_state_dict,
            model=model,
        )
        return sharded_optim_state_dict


def get_fsdp_sharded_optim_state_dict(full_optim_state_dict: Dict[str, Any], model: torch.nn.Module):
    from torch.distributed.fsdp import FullyShardedDataParallel as FSDP
    log.debug(
        f'Scattering optimizer state dict with keys {full_optim_state_dict.keys()} and model of type {type(model)}',
    )
    return FSDP.scatter_full_optim_state_dict(full_optim_state_dict=full_optim_state_dict, model=model)


def get_fsdp_full_optim_state_dict(model: torch.nn.Module, optim: torch.optim.Optimizer, rank0_only: bool = True):
    return FSDP.full_optim_state_dict(model=model, optim=optim, rank0_only=rank0_only)


def _ensure_backwards_compatible_checkpointing(state_dict: Dict[str, Any]):
    # v0.4.1 removed the leading underscores for the keys in the state_dict
    # It also renamed _is_model_ddp_wrapped to is_model_ddp
    state = {}
    for attribute_name, serialized_value in state_dict.items():
        if attribute_name == '_is_model_ddp_wrapped':
            attribute_name = 'is_model_ddp'
        if attribute_name.startswith('_'):
            attribute_name = attribute_name[1:]
        state[attribute_name] = serialized_value
    return state


_STATE_DICT_SERIALIZED_ATTRIBUTES = [
    # List of attributes that are serialized with state_dict
    # Only the attributes listed in state.serialized_attributes will actually be saved.
    'model',
    'optimizers',
    'schedulers',
    'algorithms',
    'callbacks',
    'scaler',
    'timestamp',
]


class State(Serializable):
    """The state of the trainer.

    Contains variables that the trainer tracks throughout the training loop. Note that all the necessary parts (i.e.,
    :attr:`serialized_attributes`) of state are serialized when the trainer is checkpointed so that it can be used to
    restore the trainer and continue training from a checkpoint.  :mod:`~composer.algorithms` are able to modify an
    instance of this class in-place.

    .. note::

        An instance of this class is automatically constructed by the :class:`~.Trainer` constructor. A user need
        not instantiate this class.

    Args:
        model (torch.nn.Module): The model, typically as a subclass of :class:`~.ComposerModel`.
        rank_zero_seed (int): The seed used on the rank zero process. It is assumed that each rank's seed is
            ``rank_zero_seed + dist.get_global_rank()``.
        run_name (str): The name for this training run.
        device (Device): The device used by this process. The trainer moves the model and loaded data to this device.
        device_train_microbatch_size (int | float, optional): The microbatch size for each device during training.
        auto_microbatching (bool, optional): Whether automatic microbatching is enabled.
        train_dataloader (Iterable, optional): Dataloader used for training
        evaluators (Evaluator | Evaluators, optional): :class:`.Evaluator` used for evaluation.
        dataloader (Iterable, optional): The active DataLoader.
        dataloader_len (int | Time[int], optional): The number of batches per dataloader iteration (e.g. epoch).
            The trainer will yield the first ``dataloader_len`` batches per iteration. If ``-1`` (the default),
            the entire dataloader will be iterated over.
        dataloader_label (str, optional): The name for the dataloader. Required if ``dataloader`` is specified.
            (default: ``None``)

            By convention, the training dataloader is called ``'train'``. The evaluator dataloader is called
            ``'eval'``, or when multiple evaluators are used, the name of the evaluator.
        dataset_state (Dict[str, Any], optional): Mapping of dataset split to its iteration state for resumption.
        dataset_resumption (Dict[str, Any], optional): Mapping of dataset split to whether resumption is used.
        max_duration (str | Time, optional): The maximum duration to train for. (default: ``None``)
        precision (str | Precision): The numerical precision to use for training. See :class:`~.Precision` for
            the supported precisions.
        precision_config (Optional[Dict[str, Any]]): The config for FP8 scaling strategy. See parameters for
            `DelayedScaling <https://docs.nvidia.com/deeplearning/transformer-engine/user-guide/api/common.html?highlight=delayedscaling#transformer_engine.common.recipe.DelayedScaling>`_.
        optimizers (torch.optim.Optimizer | Sequence[torch.optim.Optimizer], optional): The optimizer being used to
            train the model. Multiple optimizers are not currently supported.
        schedulers (LRScheduler | Sequence[LRScheduler], optional):
            The learning rate scheduler (can also be a list or tuple of schedulers).
        scaler (torch.amp.GradScaler, optional): The gradient scaler in use for mixed precision training.
        save_metrics (bool, optional): Whether to save metrics in state_dict.
        algorithms (Algorithm | Sequence[Algorithm], optional): The algorithms used for training.
        callbacks (Callback | Sequence[Callback], optional): The callbacks used for training.
        deepspeed_config (Dict[str, Any], optional): The configuration dictionary for deepspeed.
        fsdp_config (Dict[str, Any], optional): The configuration dictionary for FSDP.
        fsdp_auto_wrap (bool, optional): Whether to automatically wrap the model with FSDP.

    Attributes:
        batch (types.Batch): The batch. This will be the entire batch during the :attr:`.Event.AFTER_DATALOADER`, or a
            microbatch between :attr:`.Event.BATCH_START` and :attr:`.Event.BATCH_END`.
        device (Device): The device used by this process. The trainer moves the model and loaded data to this device. This
            can be used in callbacks and algorithms to move data onto the correct device.
        train_metrics (Dict[str, Metric]): The current train metrics, organized by metric name. ``train_metrics`` will be deep-copied to
            ensure that each evaluator updates only its ``train_metrics``.

            For example:

            >>> trainer = Trainer(
            ...     ...,
            ...     train_dataloader=train_dataloader,
            ...     eval_dataloader=eval_dataloader,
            ... )
            >>> trainer.fit()
            >>> trainer.state.train_metrics
            {'MulticlassAccuracy': MulticlassAccuracy()}

        eval_metrics (Dict[str, Dict[str, Metric]]): The current evaluation metrics, organized
            by dataloader label and then by metric name. If not using an :class:`.Evaluator`,
            the eval dataloader is labeled ``'eval'``. Otherwise, in the case of having multiple evaluation datasets,
            the evaluator label is used. See the `Multiple Datasets Documentation <https://docs.mosaicml.com/projects/composer/en/stable/trainer/evaluation.html#multiple-datasets>`_
            for more information. ``eval_metrics`` will be deep-copied to ensure that each evaluator updates only its ``eval_metrics``.

            For example:
            >>> from composer.metrics import CrossEntropy
            >>> trainer = Trainer(
            ...     ...,
            ...     train_dataloader=train_dataloader,
            ...     eval_dataloader=eval_dataloader,
            ... )
            >>> trainer.fit()
            >>> trainer.state.eval_metrics
            {'eval': {'CrossEntropy': CrossEntropy(), 'MulticlassAccuracy': MulticlassAccuracy()}}

            Or, when using an :class:`.Evaluator` for multiple evaluation datasets:

            .. testsetup::

                eval_1_dl = eval_dataloader
                eval_2_dl = eval_dataloader

            >>> from composer.core import Evaluator
            >>> trainer = Trainer(
            ...     ...,
            ...     train_dataloader=train_dataloader,
            ...     eval_dataloader=[
            ...         Evaluator(label='eval1', dataloader=eval_1_dl, metric_names=['MulticlassAccuracy']),
            ...         Evaluator(label='eval2', dataloader=eval_2_dl, metric_names=['MulticlassAccuracy']),
            ...     ],
            ... )
            >>> trainer.fit()
            >>> trainer.state.eval_metrics
            {'eval1': {'MulticlassAccuracy': MulticlassAccuracy()}, 'eval2': {'MulticlassAccuracy': MulticlassAccuracy()}}
        eval_timestamp (Timestamp): The timestamp for the current evaluation dataloader. This timestamp is reset
            before the dataloader is evaluated. The :attr:`~Timestamp.epoch` attribute for this timestamp is always
            ``0``.
        device_train_microbatch_size (int | float): The size of each train microbatch per device.
        loss (torch.Tensor | Sequence[torch.Tensor] | Dict[Any, torch.Tensor]): The most recently computed loss.
        model (torch.nn.Module): The training model.

            .. note::

                When using DeepSpeed or multi-rank training, the model will be wrapped with
                :class:`~deepspeed.DeepSpeedEngine` or :class:`~torch.nn.parallel.DistributedDataParallel`,
                respectively.

        outputs (torch.Tensor | Sequence[torch.Tensor]): The most recently computed output from the model's forward
            pass.
        predict_timestamp (Timestamp): The timestamp for the current prediction dataloader. This timestamp is reset
            before the dataloader is used. The :attr:`~Timestamp.epoch` attribute for this timestamp is always
            ``0``.
        profiler (Profiler): The profiler (if profiling is enabled), or ``None`` if not profiling.
        rank_zero_seed (int): The seed of the rank zero process.
        run_name (str): The name for this training run.
        scaler (torch.amp.GradScaler): The gradient scaler if using mixed-precision training, or
            ``None`` if not using mixed-precision training.
        serialized_attributes (List[str]): The names of the attribute which are serialized in a checkpoint.

            By default, the following attributes are serialized:

            +-----------------------+-------------------------------------------------------------+
            | Attribute             | Description                                                 |
            +=======================+=============================================================+
            | model                 | The model under training.                                   |
            +-----------------------+-------------------------------------------------------------+
            | optimizers            | The optimizers being used to train the model.               |
            +-----------------------+-------------------------------------------------------------+
            | schedulers            | The learning rate schedulers.                               |
            +-----------------------+-------------------------------------------------------------+
            | algorithms            | The algorithms used for training.                           |
            +-----------------------+-------------------------------------------------------------+
            | callbacks             | The callbacks used for training.                            |
            +-----------------------+-------------------------------------------------------------+
            | scaler                | The gradient scaler in use for mixed precision training.    |
            +-----------------------+-------------------------------------------------------------+
            | timestamp             | The timestamp that tracks training loop progress.           |
            +-----------------------+-------------------------------------------------------------+
            | rank_zero_seed        | The seed of the rank zero process.                          |
            +-----------------------+-------------------------------------------------------------+
            | train_metrics         | The current training metrics                                |
            +-----------------------+-------------------------------------------------------------+
            | eval_metrics          | The current evaluation metrics                              |
            +-----------------------+-------------------------------------------------------------+
            | run_name              | The run name for training.                                  |
            +-----------------------+-------------------------------------------------------------+
            | dataset_state         | The dataset iteration state.                                |
            +-----------------------+-------------------------------------------------------------+

        timestamp (Timestamp): The current training timestamp.
    """

    def __init__(
        self,
        # model
        model: torch.nn.Module,

        # determinism
        rank_zero_seed: int,

        # run_name
        run_name: str,

        # device
        device: Device,

        # stopping conditions
        max_duration: Optional[Union[str, Time[int]]] = None,

        # data configurations
        device_train_microbatch_size: Optional[Union[int, float]] = None,
        auto_microbatching: bool = False,

        # dataloaders
        train_dataloader: Optional[Iterable] = None,
        evaluators: Optional[Union[Evaluator, Sequence[Evaluator]]] = None,

        # these track the current 'active' dataloader
        # depending on train, eval, or others
        dataloader: Optional[Iterable] = None,
        dataloader_label: Optional[str] = None,
        dataloader_len: Union[int, Time[int]] = -1,
        dataset_state: Optional[Dict[str, Any]] = None,
        dataset_resumption: Optional[Dict[str, Any]] = None,

        # precision
        precision: Union[str, Precision] = Precision.FP32,
        precision_config: Optional[Dict[str, Any]] = None,

        # optimizers
        optimizers: Optional[Union[Optimizer, Sequence[Optimizer]]] = None,

        # scaler
        scaler: Optional[GradScaler] = None,

        # state_dict
        save_metrics: bool = False,

        # algorithms and callbacks
        algorithms: Optional[Union[Algorithm, Sequence[Algorithm]]] = None,
        callbacks: Optional[Union[Callback, Sequence[Callback]]] = None,

        # Distributed training configs
        deepspeed_config: Optional[Dict[str, Any]] = None,
        fsdp_config: Optional[Dict[str, Any]] = None,
        fsdp_auto_wrap: bool = True,
    ):
        self.rank_zero_seed = rank_zero_seed
        self.model = model
        self.run_name = run_name
        self.device = device
        self.device_train_microbatch_size = device_train_microbatch_size
        self.auto_microbatching = auto_microbatching
        self._dataloader_len = None
        self._dataloader = None
        self._dataloader_label = None
        self.set_dataloader(dataloader, dataloader_label, dataloader_len)
        self.dataset_state = dataset_state
        self.dataset_resumption = dataset_resumption or {}
        self._max_duration = None
        self.max_duration = max_duration
        self.__iteration_length = None
        self._iteration_length = self.__iteration_length
        self.save_metrics = save_metrics

        self._train_dataloader = train_dataloader
        self._evaluators = list(ensure_tuple(evaluators))

        self.previous_timestamp: Optional[Timestamp] = None
        self.timestamp = Timestamp()
        self.eval_timestamp = Timestamp()
        self.predict_timestamp = Timestamp()
        self._precision = Precision(precision)
        self._precision_config = precision_config

        if optimizers is None:
            self._optimizers = []
        else:
            self._optimizers = list(ensure_tuple(optimizers))

        self._schedulers = []

        self.scaler = scaler
        self._algorithms = list(ensure_tuple(algorithms))
        self._callbacks = list(ensure_tuple(callbacks))

        self.profiler: Optional[Profiler] = None

        self.deepspeed_config = deepspeed_config
        self.fsdp_config = fsdp_config
        self.fsdp_auto_wrap = fsdp_auto_wrap

        if self.load_monolith_rank0_only:
            assert fsdp_config is not None
            error_message = ''
<<<<<<< HEAD
=======
            if fsdp_config['use_orig_params'] == True:
                error_message += textwrap.dedent(
                    "load_monolith_rank0_only requires fsdp_config['use_orig_params'] to be False. "
                    "Either set fsdp_config['use_orig_params'] = False or set load_monolith_rank0_only = False. ",
                )
>>>>>>> 1c7d3c28
            if fsdp_config['sync_module_states'] == False:
                error_message += textwrap.dedent(
                    "load_monolith_rank0_only requires fsdp_config['sync_module_states'] to be True. "
                    "Either set fsdp_config['sync_module_states'] = True or set load_monolith_rank0_only = False. ",
                )
            # Broadcast rank 0 meta check to all ranks so error can be raised on all ranks
            rank0_on_meta = 0
            if dist.get_global_rank() == 0 and next(model.parameters()).device.type == 'meta':
                rank0_on_meta = 1
            rank0_on_meta_tensor = self.device.tensor_to_device(torch.tensor([rank0_on_meta], dtype=torch.uint8))
            dist.all_reduce(rank0_on_meta_tensor, reduce_operation='MAX')
            if rank0_on_meta_tensor.item() == 1:
                error_message += textwrap.dedent(
                    'load_monolith_rank0_only requires the rank 0 model to be on cpu or gpu, '
                    'but detected model device as meta. Either move the model to cpu or gpu, or set '
                    'load_monolith_rank0_only = False. ',
                )
            if error_message != '':
                raise ValueError(error_message)

        self.sharded_ckpt_prefix_dir: Optional[str] = None
        if self.fsdp_config is not None:
            self.sharded_ckpt_prefix_dir = self.fsdp_config['sharded_ckpt_prefix_dir']

        if self.fsdp_state_dict_type not in [None, 'full', 'sharded']:
            if self.fsdp_state_dict_type == 'local':
                raise ValueError(
                    'Composer and PyTorch no longer support saving or loading local state dicts. '
                    'To upgrade an older checkpoint, use Composer version 0.18.1 and export as '
                    'a monolithic checkpoint using a callback.',
                )
            raise ValueError(
                f'fsdp_state_dict_type must be one of [None, "full", "sharded"], but got '
                f'{self.fsdp_state_dict_type}',
            )
        if self.fsdp_sharded_state_dict_enabled and self.save_metrics:
            # Sharded state dict breaks in many different ways with torchmetrics, due to both sharding
            # metric tensors and only sometimes flattening path names in state dict and _computed, so
            # saving metrics is not allowed with sharded state dict.
            raise ValueError(
                textwrap.dedent(
                    'Saving metrics is not allowed with sharded state dict as metric tensors will '
                    'be sharded and break on load. If you wish to save metric state, set '
                    'fsdp_config["state_dict_type"] = "full" to disable sharded checkpoints.',
                ),
            )

        # Set defaults for transient variables (to make pyright happy)
        self.batch: Any = None
        self.loss: Union[torch.Tensor, Sequence[torch.Tensor], Dict[Any, torch.Tensor]] = torch.Tensor()
        self.outputs: Union[torch.Tensor, Sequence[torch.Tensor]] = torch.Tensor()

        # These attributes will be serialized using .state_dict(), and loaded with .load_state_dict()
        # All other attributes will not be serialized.
        # For simplicity, omit the leading underscore for private attributes.
        # For example, even though the optimizers are stored on the state
        # as the "_optimizers" attribute, here we specify just "optimizers"
        self.serialized_attributes = [
            'model',
            'optimizers',
            'schedulers',
            'algorithms',
            'callbacks',
            'scaler',
            'timestamp',
            'rank_zero_seed',
            'train_metrics',
            'eval_metrics',
            'run_name',
            'dataset_state',
        ]

        self.train_metrics: Optional[Dict[str, Metric]] = {}
        self.eval_metrics: Dict[str, Dict[str, Metric]] = {}
        self.train_metric_values: Dict[str, float] = {}
        self.eval_metric_values: Dict[str, float] = {}
        self.total_loss_dict: Dict[str, float] = {}

        self.metric_outputs: Dict[str, Any] = {}

    def _dataset_of(self, dataloader: Optional[Union[Evaluator, DataSpec, DataLoader, Iterable]]) -> Optional[Dataset]:
        """Get the dataset contained by the given dataloader-like object.

        Args:
            dataloader (Evaluator | DataSpec | DataLoader | Iterable, optional): The dataloader, wrapped dataloader, or
                generic python iterable to get the dataset of, if applicable.

        Returns:
            Dataset: Its dataset, if there is one.
        """
        from composer.core.evaluator import Evaluator

        # If it's None, no dataset for you.
        if dataloader is None:
            return None

        # An Evaluator is a dataloader wrapped with metrics. Unwrap its dataloader.
        if isinstance(dataloader, Evaluator):
            dataloader = dataloader.dataloader

        # A DataSpec is a dataloader wrapped with an on-device transform. Unwrap its dataloader.
        if isinstance(dataloader, DataSpec):
            dataloader = dataloader.dataloader

        # If what we now have is an actual DataLoader, return its dataset. If not, return None.
        if isinstance(dataloader, DataLoader):
            return dataloader.dataset
        else:
            return None

    @property
    def train_dataloader(self) -> Optional[Union[Iterable, DataLoader]]:
        """Get the train dataloader.

        Returns:
            Iterable | DataLoader, optional: The dataloader.
        """
        return self._train_dataloader

    @train_dataloader.setter
    def train_dataloader(self, train_dataloader: Optional[Union[Iterable, DataLoader]]):
        """Set the train dataloader.

        Args:
            train_dataloader (Iterable | DataLoader, optional): The dataloader.
        """
        self._train_dataloader = train_dataloader
        # Load dataset state from checkpoint when train_dataloader is set
        if self.dataset_state:
            dataset = self._dataset_of(self._train_dataloader)
            if hasattr(dataset, 'load_state_dict'):
                dataset.load_state_dict(self.dataset_state['train'])  # pyright: ignore
                self.dataset_resumption['train'] = True
            self.dataset_state['train'] = None

    @property
    def seed(self):
        """The seed for the current rank."""
        return self.rank_zero_seed + dist.get_global_rank()

    @property
    def max_duration(self):
        """The maximum training duration."""
        return self._max_duration

    @max_duration.setter
    def max_duration(self, max_duration: Optional[Union[str, Time[int]]]):
        if max_duration is None:
            self._max_duration = None
            return
        if isinstance(max_duration, str):
            max_duration = cast(Time[int], Time.from_timestring(max_duration))
        if max_duration.unit == TimeUnit.DURATION:
            raise ValueError('TimeUnit.DURATION is not allowed as a unit for max_duration')
        self._max_duration = max_duration

    def get_elapsed_duration(self) -> Optional[Time[float]]:
        """Get the elapsed training duration.

        Returns:
            Optional[Time[float]]: The elapsed duration, in :attr:`TimeUnit.DURATION`.
                ``Time(0.0, TimeUnit.DURATION)`` represents the beginning of training and ``Time(1.0, TimeUnit.DURATION)``
                represents a completed training process. Returns ``None`` if ``max_duration`` is None.
        """
        if self.max_duration is None:
            return None
        return self.timestamp.get(self.max_duration.unit) / self.max_duration

    @property
    def _iteration_length(self):
        """The length of an iteration."""
        return self.__iteration_length

    @_iteration_length.setter
    def _iteration_length(self, iteration_length: Optional[Union[str, Time[int]]]):
        """Sets the length of an iteration.

        An iteration must be defined as multiple epochs. See composer/core/event.py.
        """
        if iteration_length is None:
            self.__iteration_length = None
            return
        if isinstance(iteration_length, str):
            iteration_length = ensure_time(iteration_length, TimeUnit.EPOCH)
        if iteration_length.unit != TimeUnit.EPOCH:
            raise NotImplementedError(f'{iteration_length.unit} is not allowed as a unit for iteration_length.')
        self.__iteration_length = iteration_length

    def stop_training(self):
        """Gracefully stop training.

        The current batch of training will finish, and any scheduled evaluation,
        logging, and evaluation for that batch, as well as any epoch end events.
        """
        # Set the max_duration to the current time in its unit, except if the unit is TimeUnit.EPOCH. This is because TimeUnit.EPOCH is a very crude way to measure max duration. For example, it will result in division by zero error while computing get_elapsed_duration: https://github.com/mosaicml/composer/blob/1b9c6d3c0592183b947fd89890de0832366e33a7/composer/core/state.py#L641
        if self.max_duration is not None and Time.from_input(self.max_duration,).unit != TimeUnit.EPOCH:
            max_duration_unit = Time.from_input(self.max_duration).unit
            self.max_duration = self.timestamp.get(max_duration_unit)
        else:
            self.max_duration = self.timestamp.batch

    @property
    def optimizers(self):
        """The optimizers."""
        return self._optimizers

    @optimizers.setter
    def optimizers(self, optimizers: Union[Optimizer, Sequence[Optimizer]]):
        self._optimizers[:] = ensure_tuple(optimizers)

    @property
    def schedulers(self):
        """The schedulers."""
        return self._schedulers

    @schedulers.setter
    def schedulers(self, schedulers: Union[LRScheduler, Sequence[LRScheduler]]):
        self._schedulers[:] = ensure_tuple(schedulers)

    def batch_get_item(self, key: Union[str, int, Callable, Any]) -> Any:
        """Gets element from batch either specified by key or user-specified function.

        See batch_get in `utils/batch_helpers.py` for examples.

        Args:
            key (str | int | Tuple[Callable, Callable] | Any, optional): A key to index into the batch or a
                user-specified function to do the extracting. A pair of callables is also
                supported for cases where a get and set function pair are both passed
                (like in Algorithms). The getter is assumed to be the first of the pair.


        Returns:
            The part of the batch specified by the key. This could be any type
                depending on what the batch is composed of.
        """
        return batch_get(self.batch, key)

    def batch_set_item(self, key: Union[str, int, Callable, Any], value: Any):
        """Sets the element specified by the key of the set_fn to the specified value.

        This is not an in-place operation, as for tuple-typed batches, a new batch object
        must be created to modify them.

        See batch_set in `utils/batch_helpers.py` for examples.

        Args:
            key (str | int | Tuple[Callable, Callable] | Any, optional): A key to index into the batch or a user-specified
                function to do the setting. A pair of callables is also supported for
                cases where a get and set function pair are both passed (like in
                Algorithms). The setter is assumed to be the second of the pair.
            value (Any): The value that batch[key] or batch.key gets set to or that the
                user-defined set function sets a part of the batch to.

        Returns:
            batch (Any): The updated batch with value set at key.
        """
        self.batch = batch_set(self.batch, key=key, value=value)

    @property
    def callbacks(self):
        """The callbacks."""
        return self._callbacks

    @callbacks.setter
    def callbacks(self, callbacks: Sequence[Callback]):
        self._callbacks[:] = callbacks

    @property
    def algorithms(self):
        """The algorithms."""
        return self._algorithms

    @algorithms.setter
    def algorithms(self, algorithms: Sequence[Algorithm]):
        self._algorithms[:] = algorithms

    @property
    def evaluators(self):
        """The evaluators."""
        return self._evaluators

    @evaluators.setter
    def evaluators(self, evaluators: Union[Evaluator, Sequence[Evaluator]]):
        self._evaluators[:] = list(ensure_tuple(evaluators))
        # Load dataset state from checkpoint when evaluators are set
        if self.dataset_state:
            state = self.dataset_state['eval']
            for evaluator in self._evaluators:
                dataset = self._dataset_of(evaluator)
                if hasattr(dataset, 'load_state_dict') and evaluator.label in state:
                    dataset.load_state_dict(state[evaluator.label])  # pyright: ignore
            del self.dataset_state['eval']

    @property
    def deepspeed_enabled(self):
        """Indicates if deepspeed is enabled."""
        return self.deepspeed_config is not None

    @property
    def fsdp_enabled(self):
        """Indicates if FSDP is enabled."""
        for module in self.model.modules():
            if isinstance(module, FSDP):
                return True
        return False

    @property
    def fsdp_state_dict_type(self):
        if not self.fsdp_enabled:
            return None
        if self.fsdp_config is not None:
            return self.fsdp_config['state_dict_type']
        return 'full'

    @property
    def fsdp_sharded_state_dict_enabled(self):
        return self.fsdp_config is not None and self.fsdp_enabled and self.fsdp_state_dict_type == 'sharded'

    @property
    def fsdp_device_mesh(self):
        if self.fsdp_enabled:
            if not hasattr(self.model, 'model') or not hasattr(self.model.model, '_device_mesh'):
                return None
            return self.model.model._device_mesh
        else:
            return None

    @property
    def load_monolith_rank0_only(self):
        return (
            self.fsdp_config is not None and self.fsdp_auto_wrap and self.fsdp_config['state_dict_type'] == 'full' and
            self.fsdp_config['load_monolith_rank0_only'] == True
        )

    def _get_integrations_state_dict(self) -> Dict[str, Any]:
        """Gets a dictionary of information about integrations to store in the state dict.

        This metadata is used for loading things from state dict that need to be done outside
        of the normal Composer load path (e.g. HuggingFace model/tokenizer).
        """
        from composer.models import HuggingFaceModel
        integrations = {}
        if isinstance(self.model, HuggingFaceModel):
            integrations['huggingface'] = self.model.get_metadata()
        elif self.is_model_ddp and isinstance(self.model.module, HuggingFaceModel):
            integrations['huggingface'] = self.model.module.get_metadata()
        return integrations

    def _get_state_metadata(self) -> Dict[str, Any]:
        """Gets a dictionary of metadata to store in the state dict.

        This metadata is used for checking compatibility between the current environment/setup
        and the environment/setup that was used for the checkpoint that is being loaded in
        """
        metadata_dict = {}
        metadata_dict['composer_env_info'] = get_composer_env_dict()
        metadata_dict['torch_version'] = torch.__version__
        metadata_dict['device'] = self.device.name
        metadata_dict['precision'] = self.precision.value
        metadata_dict['world_size'] = dist.get_world_size()
        metadata_dict['device_train_microbatch_size'] = self.device_train_microbatch_size

        if self._train_dataloader is not None and hasattr(self._train_dataloader, 'batch_size'):
            metadata_dict['train_dataloader_batch_size'] = self._train_dataloader.batch_size  # type: ignore

        return metadata_dict

    def _dataset_state_dict(self) -> Dict[str, Any]:
        """Collect the state dict(s) of our train and eval dataset(s).

        Returns:
            Dict[str, Any]: The state dict(s).
        """
        obj = {
            'train': None,
            'eval': {},
        }

        dataset = self._dataset_of(self.train_dataloader)
        if hasattr(dataset, 'state_dict'):
            num_samples = int(self.timestamp.sample_in_epoch.value)
            obj['train'] = dataset.state_dict(num_samples, True)  # pyright: ignore

        for evaluator in self.evaluators:
            dataset = self._dataset_of(evaluator)
            if hasattr(dataset, 'state_dict'):
                # Don't save eval sample because we do not checkpoint during eval.
                obj['eval'][evaluator.label] = dataset.state_dict(0, True)  # pyright: ignore

        return obj

    def get_model_state_dict(self) -> Dict[str, Any]:
        """Collect the state dict for the model.

        Returns:
            Dict[str, Any]: The state dict for the model.
        """
        if version.parse(torch.__version__) >= version.parse('2.3.0') and dist.is_initialized():
            from torch.distributed.checkpoint.state_dict import StateDictOptions, get_model_state_dict
            if self.fsdp_state_dict_type not in [None, 'full', 'sharded']:
                raise NotImplementedError(
                    textwrap.dedent(
                        f'fsdp_state_dict_type={self.fsdp_state_dict_type} is not supported for '
                        f'torch version {{version.parse(torch.__version__)}} > 2.1.3. Please set '
                        'fsdp_state_dict_type to None, "full", or "sharded".',
                    ),
                )

            model_state_dict = get_model_state_dict(
                model=self.model,
                submodules=None,
                options=StateDictOptions(
                    full_state_dict=self.fsdp_state_dict_type == 'full',
                    cpu_offload=self.fsdp_enabled,
                ),
            )
        else:
            if self.fsdp_enabled and self.fsdp_state_dict_type is not None:
                with fsdp_state_dict_type_context(self.model, state_dict_type=self.fsdp_state_dict_type):
                    model_state_dict = self.model.state_dict()
            else:
                model_state_dict = self.model.state_dict()

            # If model is DDP wrapped, do not save the `module.` prefix, as that is an implementation detail
            if self.is_model_ddp:
                torch.nn.modules.utils.consume_prefix_in_state_dict_if_present(model_state_dict, 'module.')

        return model_state_dict

    def get_optim_state_dict(self) -> Dict[str, Any]:
        """Collect the state dict for the optimizer.

        Returns:
            Dict[str, Any]: The state dict for the optimizer.
        """
        if version.parse(torch.__version__) >= version.parse('2.3.0') and dist.is_initialized():
            from torch.distributed.checkpoint.state_dict import StateDictOptions, get_optimizer_state_dict
            if self.fsdp_state_dict_type not in [None, 'full', 'sharded']:
                raise NotImplementedError(
                    textwrap.dedent(
                        f'fsdp_state_dict_type={self.fsdp_state_dict_type} is not supported for '
                        f'torch version {{version.parse(torch.__version__)}} > 2.1.3. Please set '
                        'fsdp_state_dict_type to None, "full", or "sharded".',
                    ),
                )

            optimizer = ensure_tuple(self.optimizers)[0]
            optim_state_dict = get_optimizer_state_dict(
                model=self.model,
                optimizers=optimizer,
                submodules=None,
                options=StateDictOptions(
                    full_state_dict=self.fsdp_state_dict_type == 'full',
                    cpu_offload=self.fsdp_enabled,
                ),
            )
            return {type(optimizer).__qualname__: optim_state_dict}
        else:
            optimizer = ensure_tuple(self.optimizers)[0]
            if self.fsdp_enabled and self.fsdp_state_dict_type is not None:
                optim_state_dict = {
                    type(optimizer).__qualname__:
                        fsdp_get_optim_state_dict(self.model, optimizer, state_dict_type=self.fsdp_state_dict_type),
                }
            else:
                optim_state_dict = {type(optimizer).__qualname__: optimizer.state_dict()}
            return optim_state_dict

    def state_dict(self) -> Dict[str, Any]:
        """Collect the state dicts of our serializable attributes.

        Returns:
            Dict[str, Any]: The state dict.
        """
        state_dict = {}
        for attribute_name in self.serialized_attributes:
            attribute_value = getattr(self, attribute_name)
            if attribute_name == 'dataset_state':
                serialized_value = self._dataset_state_dict()
            elif attribute_name == 'model':
                serialized_value = self.get_model_state_dict()
            elif attribute_name == 'optimizers':
                serialized_value = self.get_optim_state_dict()
            elif attribute_name == 'algorithms':
                # Store as list to preserve order in which algorithms were applied
                serialized_value = [(type(obj).__qualname__, obj.state_dict()) for obj in ensure_tuple(attribute_value)]
            elif attribute_name in _STATE_DICT_SERIALIZED_ATTRIBUTES:
                serialized_value = {type(obj).__qualname__: obj.state_dict() for obj in ensure_tuple(attribute_value)}
            elif attribute_name == 'train_metrics':
                if self.save_metrics and attribute_value is not None:
                    serialized_value = {}
                    for k, v in attribute_value.items():
                        # No need to use __qualname__, we already know this corresponds to
                        # a metric object when we deserialize.
                        # Along with the rest of a Composer checkpoint, the state_dict() and _computed attributes of
                        # a Torchmetrics object are enough information to recreate it upon serialization. We only serialize
                        # the minimum metric information to maximize backwards compatibility --- old checkpoints
                        # will continue to be compatible even if other Torchmetrics attributes have changed.
                        # metric._computed stores the cached value of the previous metric computation
                        # We need to serialize this because it cannot always be recomputed from the state dict.
                        # See https://torchmetrics.readthedocs.io/en/stable/pages/implement.html#torchmetrics.Metric for more details
                        v.persistent(mode=True)
                        serialized_value[k] = {
                            'state_dict': v.state_dict(),
                            '_computed': v._computed,
                        }
                else:
                    serialized_value = None
            elif attribute_name == 'eval_metrics':
                if self.save_metrics and attribute_value is not None:
                    serialized_value = {}
                    for eval_key, eval_metrics in attribute_value.items():
                        serialized_value[eval_key] = {}
                        for k, v in eval_metrics.items():
                            v.persistent(mode=True)
                            serialized_value[eval_key][k] = {
                                'state_dict': v.state_dict(),
                                '_computed': v._computed,
                            }
                else:
                    serialized_value = None
            else:
                serialized_value = attribute_value

            if serialized_value is not None:
                state_dict[attribute_name] = serialized_value

        state_dict['integrations'] = self._get_integrations_state_dict()
        state_dict['metadata'] = self._get_state_metadata()

        return state_dict

    def _apply_required_algorithms(
        self,
        state_dict: Dict[str, Any],
        logger: Logger,
        exclude_algorithms: Optional[List[str]] = None,
        algorithm_passes: Optional[List[AlgorithmPass]] = None,
    ):
        """Applies required algorithms which haven't been specified and aren't in the exclude list.

        Args:
            state_dict (Dict[str, Any]): State from checkpoint.
            logger (Logger): Logger to use.
            exclude_algorithms (List[str], optional): List of algorithm names to exclude. (default: ``None``)
            algorithm_passes (List[AlgorithmPass], optional): A list of algorithm passes to apply to autoloaded algorithms
                to sort them into the correct order. (default: ``None``)
        """
        # Don't try to autoload on old checkpoints
        if not isinstance(state_dict['algorithms'], list):
            return

        import composer.algorithms as algorithms  # type: ignore imports used in `eval(representation)`

        # Get repr of existing algorithms
        current_algos = {}
        for algo in self.algorithms:
            if algo.required_on_load():
                if type(algo) not in current_algos:
                    current_algos[type(algo)] = []
                current_algos[type(algo)].append(algo.__repr__())

        # Gather algorithms to apply
        missing_algos = set()
        missing_algo_names = []
        missing_algo_reprs = []
        for algo_name, serialized_value in state_dict['algorithms']:
            # Check if required algorithm
            if hasattr(algorithms, algo_name) and getattr(algorithms, algo_name).required_on_load():
                # Check that algorithm is not explicitly excluded by user
                if exclude_algorithms is None or algo_name not in exclude_algorithms:
                    try:
                        algo = eval(f"algorithms.{serialized_value['repr']}")
                    except:
                        warnings.warn(
                            textwrap.dedent(
                                f"required_on_load algorithm {serialized_value['repr']} was enabled when training the "
                                f'loaded checkpoint. Attempted to check its presence but recreating the algorithm '
                                "failed. This may be due to a change in the algorithm's API. If this required_on_load "
                                'algorithm is not properly specified, it may lead to unexpected behavior, including '
                                'failing to load weights for some layers.',
                            ),
                        )
                        continue
                    # Raise warning if we are unable to safely autoapply
                    if type(algo) in current_algos and not serialized_value['repr'] in current_algos[type(algo)]:
                        warnings.warn(
                            textwrap.dedent(
                                f"required_on_load algorithm {serialized_value['repr']} was enabled when training the "
                                f"loaded checkpoint but is now specified in the following forms: {', '.join(current_algos[type(algo)])}."
                                'Potential parameter discrepancies for this required_on_load algorithm may lead to '
                                'unexpected behavior, including failing to load weights for some layers.',
                            ),
                        )
                    # Otherwise, queue algorithm to be autoapplied
                    elif type(algo) not in current_algos:
                        missing_algos.add(algo)
                        missing_algo_names.append(algo_name)
                        missing_algo_reprs.append(serialized_value['repr'])
                        self.algorithms.append(algo)

        # Reorder algorithms based on algorithm_passes from engine
        algo_list = self.algorithms
        if algorithm_passes is not None:
            for algo_pass in algorithm_passes:
                algo_list = algo_pass(algo_list, Event.INIT)
        # Raise ValueError if algorithm_passes order any checkpoint algorithm before an already
        # applied user specified algorithm
        encountered_ckpt_algo = False
        for algo in algo_list:
            if algo in missing_algos:
                encountered_ckpt_algo = True
            elif encountered_ckpt_algo:
                raise ValueError(
                    textwrap.dedent(
                        'The following algorithms were enabled when training this checkpoint '
                        f'and are required to successfully load it: {missing_algo_reprs}. '
                        'Attempted to autocreate and apply required algorithms, but at least one '
                        'of the loaded algorithms was ordered before a user specified algorithm '
                        'which has already been applied, preventing automatic application of '
                        'algorithms. If you wish to use pretrained weights and reinitialize '
                        'layers which have undergone surgery, the following algorithms may be '
                        'excluded using `load_exclude_algorithms`, e.g. '
                        f'`load_exclude_algorithms=[{missing_algo_names}]`.',
                    ),
                )

        try:
            for algo in missing_algos:  # TODO: use compiled algorithm order
                if algo.match(Event.INIT, self):
                    algo.apply(Event.INIT, self, logger)
                warnings.warn(
                    textwrap.dedent(
                        f'Automatically adding required_on_load algorithm {repr(algo)} to trainer, which was enabled '
                        'when training the loaded checkpoint. If you wish to use pretrained weights and ignore '
                        f'required_on_load algorithms, which may result in some weights failing to load, include {type(algo).__qualname__} '
                        f"in `load_exclude_algorithms`, e.g. `load_exclude_algorithms=['{type(algo).__qualname__}']`.",
                    ),
                )
        except Exception as e:
            raise ValueError(
                textwrap.dedent(
                    'The following algorithms were enabled when training this checkpoint '
                    f'and are required to successfully load it: {missing_algo_reprs}. '
                    'Attempted to autocreate and apply required algorithms but an exception was '
                    'encountered. If you wish to use pretrained weights and reinitialize layers which '
                    'have undergone surgery, the following algorithms may be excluded using '
                    f'`load_exclude_algorithms`, e.g. `load_exclude_algorithms=[{missing_algo_names}]`.',
                ),
            ) from e

    def _legacy_load_optim_state(self, state_dict: Dict[str, Any]):
        """Load the optimizer state.

        Args:
            state_dict (Dict[str, Any]): The state to load.
        """
        serialized_value = state_dict['optimizers']
        for optimizer in ensure_tuple(self.optimizers):
            # Broadcast compatibility check as monolith rank 0 only loads won't have optimizer on all ranks
            skip_optimizer_load = 1 if serialized_value is not None and type(
                optimizer,
            ).__qualname__ not in serialized_value else 0
            skip_optimizer_load_tensor = self.device.tensor_to_device(
                torch.tensor([skip_optimizer_load], dtype=torch.uint8),
            )
            dist.all_reduce(skip_optimizer_load_tensor, reduce_operation='MAX')
            if skip_optimizer_load_tensor.item() == 1:
                warnings.warn(
                    f'{type(optimizer).__qualname__} is not in the state_dict. Its state will not be restored.',
                    category=UserWarning,
                )
                continue

            optim_state_dict = serialized_value[type(optimizer).__qualname__] if serialized_value is not None else None
            if self.fsdp_enabled:
                assert self.fsdp_state_dict_type is not None  # pyright
                log.debug(f'Loading FSDP optimizer with fsdp_state_dict_type={self.fsdp_state_dict_type}')
                # Loading FSDP monolith on rank 0 only requires FSDP.scatter_full_optim_state_dict
                # as the context manager does not seem to pass rank0_only=True for the optimizer config
                if self.load_monolith_rank0_only:
                    optim_state_dict = _legacy_optim_state_dict_to_load(
                        optim_state_dict=optim_state_dict,
                        model=self.model,
                        optim=optimizer,
                        state_dict_type=self.fsdp_state_dict_type,
                    )
                else:
                    assert optim_state_dict is not None
                    with fsdp_state_dict_type_context(module=self.model, state_dict_type=self.fsdp_state_dict_type):
                        optim_state_dict = FSDP.optim_state_dict_to_load(  #  type: ignore
                            optim_state_dict=optim_state_dict, model=self.model, optim=optimizer,
                        )
                assert optim_state_dict is not None
                optimizer.load_state_dict(optim_state_dict)
            else:
                assert optim_state_dict is not None
                log.debug(f'Loading optimizer state dict')
                optimizer.load_state_dict(optim_state_dict)

    def _load_dataset_state(self, obj: Dict[str, Any]) -> None:
        """Load the dataset state.

        Args:
            obj (Dict[str, Any]): The state to load.
        """
        self.dataset_state = obj

        dataset = self._dataset_of(self.train_dataloader)
        if hasattr(dataset, 'load_state_dict'):
            dataset.load_state_dict(obj['train'])  # pyright: ignore
            obj['train'] = None
            self.dataset_resumption['train'] = True

        for evaluator in self.evaluators:
            dataset = self._dataset_of(evaluator)
            if hasattr(dataset, 'load_state_dict') and evaluator.label in obj['eval']:
                dataset.load_state_dict(obj['eval'][evaluator.label])  # pyright: ignore
                del obj['eval'][evaluator.label]
                if 'eval' not in self.dataset_resumption:
                    self.dataset_resumption['eval'] = {}
                # Note: We currently disable setting dataset_resumption for eval datasets,
                # which means they have one sample fetched in _spin_dataloaders before training
                # starts. This avoids "CUDA error: initialization error" -- its not clear why.
                # self.dataset_resumption['eval'][evaluator.label] = True

    def load_model_state(
        self,
        state_dict: Dict[str, Any],
        logger: Logger,
        strict: bool,
        exclude_algorithms: Optional[List[str]] = None,
        algorithm_passes: Optional[List[AlgorithmPass]] = None,
    ):
        """Loads the model's state from a ``state_dict``.

        Args:
            state_dict (Dict[str, Any]): The state dict, generated from a previous call to :meth:`state_dict`.
            logger (Logger): The logger.
            strict (bool): Whether the keys (i.e., model parameter names) in the model state dict should
                perfectly match the keys in the model instance.
            exclude_algorithms (List[str], optional): List of algorithm names to exclude from autoloading. (default: ``None``)
            algorithm_passes (List[AlgorithmPass], optional): A list of algorithm passes to apply to autoloaded algorithms
                to sort them into the correct order. (default: ``None``)
        """
        if 'algorithms' in state_dict:
            self._apply_required_algorithms(state_dict, logger, exclude_algorithms, algorithm_passes)

        if state_dict.get('is_model_ddp', False) and not self.is_model_ddp:
            # This check is for backwards compatibility, as pre-v0.6.0 checkpoints serialized the state
            # with the `module.` prefix
            torch.nn.modules.utils.consume_prefix_in_state_dict_if_present(state_dict['model'], 'module.')

        # For FSDP monolith checkpoints, the model does not exist on ranks > 0
        model_on_rank = state_dict['model'] is not None

        if model_on_rank:
            if version.parse(torch.__version__) >= version.parse('2.3.0') and dist.is_initialized():
                from torch.distributed.checkpoint.state_dict import StateDictOptions, set_model_state_dict
                set_model_state_dict(
                    model=self.model,
                    model_state_dict=state_dict['model'],
                    options=StateDictOptions(
                        full_state_dict=self.fsdp_state_dict_type == 'full',
                        strict=strict,
                        cpu_offload=self.fsdp_enabled,
                    ),
                )
            else:
                missing_keys, unexpected_keys = [], []
                try:
                    # Load model if it exists
                    if self.fsdp_enabled and self.fsdp_state_dict_type is not None and not self.load_monolith_rank0_only:
                        log.debug(
                            f'Loading model state dict with strict={strict} and FSDP state_dict_type={self.fsdp_state_dict_type}',
                        )
                        with fsdp_state_dict_type_context(self.model, state_dict_type=self.fsdp_state_dict_type):
                            missing_keys, unexpected_keys = self.model.load_state_dict(
                                state_dict['model'],
                                strict=strict,
                            )
                    else:
                        log.debug(f'Loading model state dict with strict={strict}')
                        missing_keys, unexpected_keys = self.model.load_state_dict(state_dict['model'], strict=strict)
                except RuntimeError as e:
                    if 'Missing key(s) in state_dict' in str(e) or 'Unexpected key(s) in state_dict' in str(e):
                        raise RuntimeError(
                            textwrap.dedent(
                                'Failed to load checkpoint due to missing or unexpected keys in state_dict. '
                                'This is likely due to a change in the model architecture. If this is intentional, '
                                'you can set load_strict_model_weights=False in the Trainer.',
                            ),
                        ) from e
                    else:
                        raise e

                if len(missing_keys) > 0:
                    log.warning(f"Found these missing keys in the checkpoint: {', '.join(missing_keys)}")
                if len(unexpected_keys) > 0:
                    log.warning(f"Found these unexpected keys in the checkpoint: {', '.join(unexpected_keys)}")

        # If loading FSDP monolith checkpoint on rank 0 only, the model must be wrapped after loading
        if self.load_monolith_rank0_only:
            assert self.fsdp_config is not None
            log.info('Wrapping model with FSDP after loading model_state.')
            from composer.trainer.dist_strategy import prepare_fsdp_module
            with reproducibility.seed_context(self.rank_zero_seed):
                prepare_fsdp_module(
                    self.model,
                    self.optimizers,
                    self.fsdp_config,
                    self.precision,
                    self.device,
                    self.auto_microbatching,
                )
            log.debug('Finished wrapping model with FSDP.')

    def load_optim_state(self, state_dict: Dict[str, Any], strict: bool = True):
        """Load the optimizer state.

        Args:
            state_dict (Dict[str, Any]): The state to load.
            strict (bool): Whether the keys (i.e., optimizer parameter names) in the optimizer
                state dict should perfectly match the keys in the optimizer instance.
        """
        serialized_value = state_dict['optimizers']
        for optimizer in ensure_tuple(self.optimizers):
            # Broadcast compatibility check as monolith rank 0 only loads won't have optimizer on all ranks
            skip_optimizer_load = 1 if serialized_value is not None and type(
                optimizer,
            ).__qualname__ not in serialized_value else 0
            skip_optimizer_load_tensor = self.device.tensor_to_device(
                torch.tensor([skip_optimizer_load], dtype=torch.uint8),
            )
            dist.all_reduce(skip_optimizer_load_tensor, reduce_operation='MAX')
            if skip_optimizer_load_tensor.item() == 1:
                warnings.warn(
                    f'{type(optimizer).__qualname__} is not in the state_dict. Its state will not be restored.',
                    category=UserWarning,
                )
                continue

            optim_state_dict = serialized_value[type(optimizer).__qualname__] if serialized_value is not None else None
            if version.parse(torch.__version__) >= version.parse('2.3.0') and dist.is_initialized():
                from torch.distributed.checkpoint.state_dict import StateDictOptions, set_optimizer_state_dict

                # optim_state_dict is `None` on non-zero ranks when loading FSDP monolith
                # checkpoint on rank 0 only. However, PyTorch modifies the state_dict (producing
                # errors) before discarding the output. Accordingly, we mock the state dict.
                # See: https://github.com/pytorch/pytorch/issues/125177
                optim_state_dict = MagicMock() if optim_state_dict is None else optim_state_dict
                set_optimizer_state_dict(
                    model=self.model,
                    optimizers=optimizer,
                    optim_state_dict=optim_state_dict,
                    options=StateDictOptions(
                        full_state_dict=self.fsdp_state_dict_type == 'full',
                        strict=strict,
                        cpu_offload=self.fsdp_enabled,
                    ),
                )
            else:
                if self.fsdp_enabled:
                    assert self.fsdp_state_dict_type is not None  # pyright
                    log.debug(f'Loading FSDP optimizer with fsdp_state_dict_type={self.fsdp_state_dict_type}')
                    # Loading FSDP monolith on rank 0 only requires FSDP.scatter_full_optim_state_dict
                    # as the context manager does not seem to pass rank0_only=True for the optimizer config
                    if self.load_monolith_rank0_only:
                        optim_state_dict = _legacy_optim_state_dict_to_load(
                            optim_state_dict=optim_state_dict,
                            model=self.model,
                            optim=optimizer,
                            state_dict_type=self.fsdp_state_dict_type,
                        )
                    else:
                        assert optim_state_dict is not None
                        with fsdp_state_dict_type_context(module=self.model, state_dict_type=self.fsdp_state_dict_type):
                            optim_state_dict = FSDP.optim_state_dict_to_load(  #  type: ignore
                                optim_state_dict=optim_state_dict, model=self.model, optim=optimizer,
                            )
                    assert optim_state_dict is not None
                    optimizer.load_state_dict(optim_state_dict)
                else:
                    assert optim_state_dict is not None
                    log.debug(f'Loading optimizer state dict')
                    optimizer.load_state_dict(optim_state_dict)

    def load_state_dict(
        self,
        state: Dict[str, Any],
        logger: Logger,
        strict: bool = False,
        exclude_algorithms: Optional[List[str]] = None,
        algorithm_passes: Optional[List[AlgorithmPass]] = None,
    ):
        """Loads the state.

        Args:
            state (Dict[str, Any]): object returned from call to :meth:`state_dict`.
            logger (Logger): The logger.
            strict (bool): whether the keys in the ``state["model"]`` should perfectly match the keys in the
                ``self.model``. Defaults to False.
            exclude_algorithms (List[str], optional): List of algorithm names to exclude from autoloading. (default: ``None``)
            algorithm_passes (List[AlgorithmPass], optional): A list of algorithm passes to apply to autoloaded algorithms
                to sort them into the correct order. (default: ``None``)
        """
        state = _ensure_backwards_compatible_checkpointing(state)

        # Call load_model_state first since it applies required algorithms
        if 'model' in state:
            self.load_model_state(
                state,
                logger,
                strict=strict,
                exclude_algorithms=exclude_algorithms,
                algorithm_passes=algorithm_passes,
            )

        for attribute_name in sorted(state.keys()):  # Sort so all ranks load in the same order
            serialized_value = state[attribute_name]
            # Skip removed attributes as well as algorithms and model, which was already loaded
            if attribute_name not in self.serialized_attributes or attribute_name == 'model':
                continue
            # Integrations are extra information about other libraries (e.g. huggingface) and not attributes to be loaded here
            if attribute_name == 'integrations':
                continue
            # Skip metadata, which is not an attribute on State
            if attribute_name == 'metadata':
                continue
            log.debug(f'Loading {attribute_name} into state.')

            # Restructure algorithms serialized_value from list to dict
            if attribute_name == 'algorithms' and isinstance(serialized_value, list):
                serialized_value = dict(serialized_value)

            if attribute_name == 'dataset_state':
                self._load_dataset_state(serialized_value)
            elif attribute_name == 'optimizers':
                self.load_optim_state(state)
            elif attribute_name == 'train_metrics':
                # Get current metrics object and populate each metric present
                # in serialization with serialized data via load_state_dict()
                state_field_value = getattr(self, attribute_name)
                for metric_name in state_field_value.keys():
                    if metric_name not in serialized_value:
                        continue
                    # Increment _update_count so it is non-zero, preventing Torchmetrics from warning us when we call metric.compute()
                    state_field_value[metric_name]._update_count += 1
                    if isinstance(serialized_value[metric_name], Metric):
                        # For checkpoints saved using Composer <= 0.13.5
                        serialized_value[metric_name].persistent(mode=True)
                        # Add new attr in torch2
                        serialized_value[metric_name]._state_dict_pre_hooks = OrderedDict()
                        metric_state_dict = serialized_value[metric_name].state_dict()
                        metric_computed_field = serialized_value[metric_name]._computed
                    elif isinstance(serialized_value[metric_name], dict):
                        # The metric tensor is saved as a numpy array, so that FSDP doesn't mistake it for a tensor to be sharded upon load.
                        # So we have to cast it back to a torch tensor.
                        # For checkpoints saved using Composer >= 0.14
                        metric_state_dict = serialized_value[metric_name]['state_dict']
                        metric_computed_field = serialized_value[metric_name]['_computed']
                        # Backwards compatible loading of torchmetrics from 0.16.0 which casted metric tensors to numpy
                        if isinstance(metric_computed_field, np.ndarray):
                            metric_computed_field = torch.from_numpy(metric_computed_field)
                            metric_computed_device = serialized_value[metric_name].get('_computed_device', None)
                            if metric_computed_device is not None:
                                metric_computed_field = metric_computed_field.to(metric_computed_device)
                    else:
                        raise ValueError(
                            'Error while loading train metric. Train metric from serialization is neither a Torchmetrics Metric object nor a dictionary.',
                        )
                    missing_keys, unexpected_keys = state_field_value[metric_name].load_state_dict(
                        metric_state_dict,
                        strict=False,
                    )
                    state_field_value[metric_name]._computed = metric_computed_field
                    state_field_value[metric_name].persistent(mode=True)
                    self.device.module_to_device(state_field_value[metric_name])
                    if len(missing_keys) > 0:
                        warnings.warn(
                            f"While loading train metric: {metric_name}, missing these keys:  {', '.join(missing_keys)}",
                        )
                    if len(unexpected_keys) > 0:
                        warnings.warn(
                            f"While loading train metric: {metric_name}, found these unexpected keys:  {', '.join(unexpected_keys)}",
                        )
            elif attribute_name == 'eval_metrics':
                # Get current metrics object and populate each metric present
                # in serialization with serialized data via load_state_dict()
                state_field_value = getattr(self, attribute_name)
                for eval_key in state_field_value.keys():
                    if eval_key not in serialized_value:
                        continue
                    for metric_name in state_field_value[eval_key].keys():
                        if metric_name not in serialized_value[eval_key]:
                            continue
                        # Increment _update_count so it is non-zero, preventing Torchmetrics from warning us when we call metric.compute()
                        state_field_value[eval_key][metric_name]._update_count += 1
                        if isinstance(serialized_value[eval_key][metric_name], Metric):
                            # For checkpoints saved using Composer <= 0.13.5
                            serialized_value[eval_key][metric_name].persistent(mode=True)
                            # Add new attr in torch2
                            serialized_value[eval_key][metric_name]._state_dict_pre_hooks = OrderedDict()
                            eval_metric_state_dict = serialized_value[eval_key][metric_name].state_dict()
                            eval_metric_computed_field = serialized_value[eval_key][metric_name]._computed
                        elif isinstance(serialized_value[eval_key][metric_name], dict):
                            # The metric tensor is saved as a numpy array, so that FSDP doesn't mistake it for a tensor to be sharded upon load.
                            # So we have to cast it back to a torch tensor.
                            # For checkpoints saved using Composer >= 0.14
                            eval_metric_state_dict = serialized_value[eval_key][metric_name]['state_dict']
                            eval_metric_computed_field = serialized_value[eval_key][metric_name]['_computed']
                            # Backwards compatible loading of torchmetrics from 0.16.0 which casted metric tensors to numpy
                            if isinstance(eval_metric_computed_field, np.ndarray):
                                eval_metric_computed_field = torch.from_numpy(eval_metric_computed_field)
                                eval_metric_computed_device = serialized_value[eval_key][metric_name].get(
                                    '_computed_device',
                                    None,
                                )
                                if eval_metric_computed_device is not None:
                                    eval_metric_computed_field = eval_metric_computed_field.to(
                                        eval_metric_computed_device,
                                    )
                        else:
                            raise ValueError(
                                'Error while loading evaluation metric. Evaluation metric from serialization is neither a Torchmetrics Metric object nor a dictionary.',
                            )
                        missing_keys, unexpected_keys = state_field_value[eval_key][metric_name].load_state_dict(
                            eval_metric_state_dict,
                            strict=False,
                        )
                        state_field_value[eval_key][metric_name]._computed = eval_metric_computed_field
                        state_field_value[eval_key][metric_name].persistent(mode=True)
                        self.device.module_to_device(state_field_value[eval_key][metric_name])
                        if len(missing_keys) > 0:
                            warnings.warn(
                                f"While loading evaluation metric: {metric_name} for eval dataloader {eval_key}, missing these keys: {', '.join(missing_keys)}",
                            )
                        if len(unexpected_keys) > 0:
                            warnings.warn(
                                f"While loading evaluation metric: {metric_name} for eval dataloader {eval_key}, found these unexpected keys: {', '.join(unexpected_keys)}",
                            )

            elif attribute_name in _STATE_DICT_SERIALIZED_ATTRIBUTES:
                state_field_value = getattr(self, attribute_name)
                for target in ensure_tuple(state_field_value):
                    if type(target).__qualname__ not in serialized_value:
                        warnings.warn(
                            f'{type(target).__qualname__} is not in the state_dict. Its state will not be restored.',
                            category=UserWarning,
                        )
                        continue
                    source = serialized_value[type(target).__qualname__]
                    target.load_state_dict(source)
            else:
                # direct serialization
                try:
                    setattr(self, attribute_name, serialized_value)
                except AttributeError:
                    # ignore AttributeError for properties that have getters but not setters.
                    pass

    @property
    def dataloader(self):
        """The active dataloader."""
        return self._dataloader

    @property
    def dataloader_label(self):
        """The dataloader label for the active dataloader.

        By default, the training dataloader is called ``'train'``. The evaluator dataloader
        is called ``'eval'``, or when multiple evaluators are used, the name of the evaluator.
        However, the dataloader label can be explicitly specified in :meth:`.Trainer.fit`
        and :meth:`.Trainer.eval`.

        Returns:
            Optional[str]: The dataloader label, or None if no dataloader is set.
        """
        return self._dataloader_label

    def set_dataloader(
        self,
        dataloader: Optional[Iterable] = None,
        dataloader_label: Optional[str] = None,
        dataloader_len: Union[int, Time[int]] = -1,
    ):
        """Update the active dataloader and dataloader label.

        Args:
            dataloader (Iterable, optional): The dataloader. Defaults to None.
            dataloader_label (str, optional): The dataloader label. Must be ``None`` if and only if
                ``dataloader`` is None. Defaults to None.
            dataloader_len (int, int): The number of batches per dataloader iteration (e.g. epoch), as used by the trainer.
                Set to ``-1`` to iterate over the entire dataset. (Default: ``-1``.)
        """
        if dataloader is None:
            dataloader_label = None
        else:
            if dataloader_label is None:
                raise ValueError('If the `dataloader` is specified, then `dataloader_label` must not be None.')
        self._dataloader = dataloader
        self._dataloader_label = dataloader_label
        if dataloader is not None:
            self.dataloader_len = dataloader_len  # setting it to -1 will do a failsafe read of len(dataloader)
        else:
            self._dataloader_len = None

    @property
    def dataloader_len(self):
        """The number of batches per dataloader iteration (e.g. epoch), as used by the trainer.

        .. note::

            If not explicitly specified, this value is an approximation, as it depends on ``len(self.dataloader)``.
            See the :doc:`PyTorch DataLoader Documentation <torch:data>` for more information.

        Returns:
            Optional[Time[int]]: The number of batches per dataloader iteration (e.g. epoch), or None if no dataloader
            is defined or if the dataloader has an unknown length (e.g. streaming dataloaders).
        """
        return self._dataloader_len

    @dataloader_len.setter
    def dataloader_len(self, num_batches: Union[int, Time[int]]):
        if isinstance(num_batches, int):
            num_batches = Time(num_batches, TimeUnit.BATCH)
        if self._dataloader is None:
            raise RuntimeError('`State.dataloader_len` cannot be set if the dataloader is not defined.')
        try:
            if isinstance(self._dataloader, collections.abc.Sized):
                dataloader_len = len(self._dataloader)
            else:
                dataloader_len = None
        except (TypeError, NotImplementedError):
            dataloader_len = None
        if dataloader_len is not None and num_batches >= 0 and int(num_batches) > dataloader_len:
            warnings.warn((
                f'DataloaderNumBatchesWarning: The dataloader_len ({int(num_batches)}) '
                f'is greater than the length (i.e. number of batches) of the dataloader, which is '
                f'{dataloader_len}. State.dataloader_len is thus being set to {dataloader_len}.'
            ))
            self._dataloader_len = Time(dataloader_len, TimeUnit.BATCH)
            return
        if num_batches < 0:
            if dataloader_len is not None:
                # len(dataloader) is an approximation -- see https://pytorch.org/docs/stable/data.html.
                # However, in the worst case where additional last batches are dropped, this calculation should be
                # an over-estimate, leading to the entire dataloader still being iterated over.
                self._dataloader_len = Time(dataloader_len, TimeUnit.BATCH)
            else:
                # The dataloader length is unknown.
                self._dataloader_len = None
            return
        self._dataloader_len = num_batches

    @property
    def precision(self):
        """The numerical precision to use for training.

        See :class:`~.Precision` for the supported precisions.
        """
        return self._precision

    @precision.setter
    def precision(self, precision: Union[str, Precision]):
        self._precision = Precision(precision)

    @property
    def precision_config(self):
        """The config for FP8 scaling strategy.

        See parameters for `DelayedScaling <https://docs.nvidia.com/deeplearning/transformer-engine/user-guide/api/common.html?highlight=delayedscaling#transformer_engine.common.recipe.DelayedScaling>`_.
        """
        return self._precision_config

    @property
    def is_model_ddp(self):
        """Whether :attr:`model` is an instance of a :class:`.DistributedDataParallel`."""
        return isinstance(self.model, DistributedDataParallel)

    @property
    def deepspeed_model(self) -> deepspeed.DeepSpeedEngine:
        """Cast :attr:`model` to :class:`~deepspeed.DeepSpeedEngine`."""
        if is_model_deepspeed(self.model):
            return cast('deepspeed.DeepSpeedEngine', self.model)
        raise TypeError('state.model is not a DeepSpeed model')<|MERGE_RESOLUTION|>--- conflicted
+++ resolved
@@ -472,14 +472,6 @@
         if self.load_monolith_rank0_only:
             assert fsdp_config is not None
             error_message = ''
-<<<<<<< HEAD
-=======
-            if fsdp_config['use_orig_params'] == True:
-                error_message += textwrap.dedent(
-                    "load_monolith_rank0_only requires fsdp_config['use_orig_params'] to be False. "
-                    "Either set fsdp_config['use_orig_params'] = False or set load_monolith_rank0_only = False. ",
-                )
->>>>>>> 1c7d3c28
             if fsdp_config['sync_module_states'] == False:
                 error_message += textwrap.dedent(
                     "load_monolith_rank0_only requires fsdp_config['sync_module_states'] to be True. "
