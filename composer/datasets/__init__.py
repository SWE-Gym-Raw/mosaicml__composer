--- conflicted
+++ resolved
@@ -3,19 +3,7 @@
 
 """Natively supported datasets."""
 
-<<<<<<< HEAD
-from composer.datasets.ade20k import (ADE20k, build_ade20k_dataloader, build_streaming_ade20k_dataloader,
-                                      build_synthetic_ade20k_dataloader)
-from composer.datasets.brats import PytTrain, PytVal
-from composer.datasets.c4 import build_streaming_c4_dataloader
-from composer.datasets.cifar import (build_cifar10_dataloader, build_ffcv_cifar10_dataloader,
-                                     build_streaming_cifar10_dataloader, build_synthetic_cifar10_dataloader)
-from composer.datasets.imagenet import (build_ffcv_imagenet_dataloader, build_imagenet_dataloader,
-                                        build_streaming_imagenet1k_dataloader, build_synthetic_imagenet_dataloader)
-from composer.datasets.in_context_learning_evaluation import (IFEval, InContextLearningCodeEvalDataset,
-=======
 from composer.datasets.in_context_learning_evaluation import (InContextLearningCodeEvalDataset,
->>>>>>> 9e60fa33
                                                               InContextLearningDataset, InContextLearningLMTaskDataset,
                                                               InContextLearningMultipleChoiceTaskDataset,
                                                               InContextLearningQATaskDataset,
@@ -28,23 +16,4 @@
     'InContextLearningCodeEvalDataset',
     'InContextLearningMultipleChoiceTaskDataset',
     'InContextLearningSchemaTaskDataset',
-<<<<<<< HEAD
-    'IFEval',
-    'build_ade20k_dataloader',
-    'build_streaming_ade20k_dataloader',
-    'build_streaming_c4_dataloader',
-    'build_cifar10_dataloader',
-    'build_streaming_cifar10_dataloader',
-    'build_ffcv_cifar10_dataloader',
-    'build_synthetic_ade20k_dataloader',
-    'build_synthetic_cifar10_dataloader',
-    'build_ffcv_imagenet_dataloader',
-    'build_imagenet_dataloader',
-    'build_streaming_imagenet1k_dataloader',
-    'build_synthetic_imagenet_dataloader',
-    'build_mnist_dataloader',
-    'build_synthetic_mnist_dataloader',
-    'build_lm_dataloader',
-=======
->>>>>>> 9e60fa33
 ]