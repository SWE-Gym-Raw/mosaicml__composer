--- conflicted
+++ resolved
@@ -154,11 +154,7 @@
                  fewshot_random_seed: int,
                  cot_delimiter: str = '',
                  early_stopping_criteria: Optional[List[str]] = None,
-<<<<<<< HEAD
-                 do_normalization: bool = None):
-=======
                  do_normalization: bool = True):
->>>>>>> aa050761
         if tokenizer.eos_token_id is None:
             raise ValueError('`InContextLearningQATaskDataset` tokenizer must have non-null `eos_token_id`')
         try:
@@ -317,11 +313,7 @@
             'cot_delimiter': cot_delimiter,
             'generation_length': self.max_answer_length,
             'stopping_criteria': self.early_stopping_criteria,
-<<<<<<< HEAD
             'do_normalization': self.do_normalization,
-=======
-            'do_normalization': do_normalization,
->>>>>>> aa050761
             'generation_kwargs': {
                 'pad_token_id': self.pad_tok_id,
                 'use_cache': True,
@@ -1355,11 +1347,7 @@
         cot_delimiter: str = '',
         has_categories: bool = False,
         early_stopping_criteria: Optional[List[str]] = None,
-<<<<<<< HEAD
         do_normalization=True) -> Union[DataSpec, Dict[str, DataSpec]]:
-=======
-        do_normalization: bool = True) -> Union[DataSpec, Dict[str, DataSpec]]:
->>>>>>> aa050761
     """This constructs a dataloader (or dataloaders if has_categories is True) capable of evaluating LLMs on in-context learning language modeling tasks, for example LAMBADA. An example usage is below:
 
     >>> dl = get_icl_task_dataloader(
