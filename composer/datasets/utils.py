--- conflicted
+++ resolved
@@ -169,57 +169,6 @@
             log.warning(transform_added_logstring)
 
 
-<<<<<<< HEAD
-class MultiTokenEOSCriteria(transformers.StoppingCriteria):
-    """Criteria to stop on the specified multi-token sequence.
-    Slightly modified from: https://github.com/EleutherAI/lm-evaluation-harness/blob/78545d42f2ca95c6fe0ed220d456eeb94f4485e9/lm_eval/utils.py#L614-L649
-    """
-
-    def __init__(
-        self,
-        sequence: str,
-        tokenizer: transformers.PreTrainedTokenizer,
-        batch_size: int,
-    ) -> None:
-        self.done_tracker = [False] * batch_size
-        self.sequence = sequence
-        self.sequence_ids = tokenizer.encode(sequence, add_special_tokens=False)
-        # we look back for 2 more tokens than it takes to encode our stop sequence
-        # because tokenizers suck, and a model might generate `['\n', '\n']` but our `sequence` is `['\n\n']`
-        # and we don't want to mistakenly not stop a generation because our
-        # (string) stop sequence was output in a different tokenization
-
-        # NOTE: there is a minor danger that this will end up looking back 2 tokens into the past, into the inputs to the model,
-        # and stopping generation immediately as a result. With only 2 extra tokens of lookback, this risk is minimized
-        self.sequence_id_len = len(self.sequence_ids) + 2
-        self.tokenizer = tokenizer
-
-    def __call__(self, input_ids, scores, **kwargs) -> bool:
-        # For efficiency, we compare the last n tokens where n is the number of tokens in the stop_sequence
-        lookback_ids_batch = input_ids[:, :][:, -self.sequence_id_len:]
-
-        lookback_tokens_batch = self.tokenizer.batch_decode(lookback_ids_batch)
-        for i, done in enumerate(self.done_tracker):
-            if i >= len(lookback_tokens_batch):
-                # the last batch of a dataset may b smaller than `batch_size`
-                # automatically set those indices in the done_tracker to True
-                # since those indices don't show up in the current batch
-                self.done_tracker[i] = True
-                break
-            elif not done:
-                self.done_tracker[i] = self.sequence in lookback_tokens_batch[i]
-        return False not in self.done_tracker
-
-
-def stop_sequences_criteria(
-    tokenizer: transformers.PreTrainedTokenizer,
-    stop_sequences: List[str],
-    batch_size: int,
-) -> transformers.StoppingCriteriaList:
-    return transformers.StoppingCriteriaList([
-        *[MultiTokenEOSCriteria(sequence, tokenizer, batch_size) for sequence in stop_sequences],
-    ])
-=======
 try:
     import transformers
 
@@ -277,5 +226,4 @@
 
 except ImportError as e:
     stop_sequences_criteria = None  # pyright: ignore [reportGeneralTypeIssues]
-    MultiTokenEOSCriteria = None  # pyright: ignore [reportGeneralTypeIssues]
->>>>>>> 7fdce54e
+    MultiTokenEOSCriteria = None  # pyright: ignore [reportGeneralTypeIssues]