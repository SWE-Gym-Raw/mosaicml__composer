# Copyright 2022 MosaicML Composer authors
# SPDX-License-Identifier: Apache-2.0

"""Log to the MosaicML platform."""

from __future__ import annotations

import collections.abc
import fnmatch
import json
import logging
import operator
import os
import time
import warnings
from concurrent.futures import wait
from functools import reduce
from typing import TYPE_CHECKING, Any, Dict, List, Optional

import mcli
import torch

from composer.core.time import TimeUnit
from composer.loggers import Logger
from composer.loggers.logger_destination import LoggerDestination
from composer.loggers.wandb_logger import WandBLogger
from composer.utils import dist

if TYPE_CHECKING:
    from composer.core import State

log = logging.getLogger(__name__)

__all__ = ['MosaicMLLogger', 'MOSAICML_PLATFORM_ENV_VAR', 'MOSAICML_ACCESS_TOKEN_ENV_VAR']

RUN_NAME_ENV_VAR = 'RUN_NAME'
MOSAICML_PLATFORM_ENV_VAR = 'MOSAICML_PLATFORM'
MOSAICML_ACCESS_TOKEN_ENV_VAR = 'MOSAICML_ACCESS_TOKEN_FILE'


class MosaicMLLogger(LoggerDestination):
    """Log to the MosaicML platform.

    Logs metrics to the MosaicML platform. Logging only happens on rank 0 every ``log_interval``
    seconds to avoid performance issues.

    When running on the MosaicML platform, the logger is automatically enabled by Trainer. To disable,
    the environment variable 'MOSAICML_PLATFORM' can be set to False.

    Args:
        log_interval (int, optional): Buffer log calls more frequent than ``log_interval`` seconds
            to avoid performance issues. Defaults to 60.
        ignore_keys (List[str], optional): A list of keys to ignore when logging. The keys support
            Unix shell-style wildcards with fnmatch. Defaults to ``None``.

            Example 1: ``ignore_keys = ["wall_clock/train", "wall_clock/val", "wall_clock/total"]``
            would ignore wall clock metrics.

            Example 2: ``ignore_keys = ["wall_clock/*"]`` would ignore all wall clock metrics.

            (default: ``None``)
        ignore_exceptions: Flag to disable logging exceptions. Defaults to False.
    """

    def __init__(
        self,
        log_interval: int = 60,
        ignore_keys: Optional[List[str]] = None,
        ignore_exceptions: bool = False,
    ) -> None:
        self.log_interval = log_interval
        self.ignore_keys = ignore_keys
        self.ignore_exceptions = ignore_exceptions
        self._enabled = dist.get_global_rank() == 0
        if self._enabled:
            self.time_last_logged = 0
            self.train_dataloader_len = None
            self.buffered_metadata: Dict[str, Any] = {}
            self._futures = []

            self.run_name = os.environ.get(RUN_NAME_ENV_VAR)
            if self.run_name is not None:
                log.info(f'Logging to mosaic run {self.run_name}')
            else:
                log.warning(f'Environment variable `{RUN_NAME_ENV_VAR}` not set, so MosaicMLLogger '
                            'is disabled as it is unable to identify which run to log to.')
                self._enabled = False

    def log_hyperparameters(self, hyperparameters: Dict[str, Any]):
        self._log_metadata(hyperparameters)

    def log_metrics(self, metrics: Dict[str, Any], step: Optional[int] = None) -> None:
        self._log_metadata(metrics)

    def after_load(self, state: State, logger: Logger) -> None:
        after_load_metadata = {}
        # Log model data downloaded and initialized for run events
        log.debug(f'Logging model initialized time to metadata')
        after_load_metadata['model_initialized_time'] = time.time()
        # Log WandB run URL if it exists. Must run on after_load as WandB is setup on event init
        for callback in state.callbacks:
            if isinstance(callback, WandBLogger):
                run_url = callback.run_url
                if run_url is not None:
<<<<<<< HEAD
                    after_load_metadata['wandb/run_url'] = run_url
        self._log_metadata(after_load_metadata)
        self._flush_metadata()
=======
                    self._log_metadata({'wandb/run_url': run_url})
                    log.debug(f'Logging WandB run URL to metadata: {run_url}')
                else:
                    log.debug('WandB run URL not found, not logging to metadata')
        self._flush_metadata(force_flush=True)
>>>>>>> 5d20db1c

    def batch_start(self, state: State, logger: Logger) -> None:
        if state.dataloader_len is not None and self._enabled:
            self.train_dataloader_len = state.dataloader_len.value

    def batch_end(self, state: State, logger: Logger) -> None:
        training_progress_data = self._get_training_progress_metrics(state)
        log.debug(f'\nLogging training progress data to metadata:\n{dict_to_str(training_progress_data)}')
        self._log_metadata(training_progress_data)
        self._flush_metadata()

    def epoch_end(self, state: State, logger: Logger) -> None:
        self._flush_metadata()

    def fit_end(self, state: State, logger: Logger) -> None:
        # Log model training finished time for run events
        self._log_metadata({'train_finished_time': time.time()})
        training_progress_data = self._get_training_progress_metrics(state)
        log.debug(f'\nLogging FINAL training progress data to metadata:\n{dict_to_str(training_progress_data)}')
        self._log_metadata(training_progress_data)
        self._flush_metadata(force_flush=True)

    def eval_end(self, state: State, logger: Logger) -> None:
        self._flush_metadata(force_flush=True)

    def predict_end(self, state: State, logger: Logger) -> None:
        self._flush_metadata(force_flush=True)

    def close(self, state: State, logger: Logger) -> None:
        self._flush_metadata(force_flush=True)

    def _log_metadata(self, metadata: Dict[str, Any]) -> None:
        """Buffer metadata and prefix keys with mosaicml."""
        if self._enabled:
            for key, val in metadata.items():
                if self.ignore_keys and any(fnmatch.fnmatch(key, pattern) for pattern in self.ignore_keys):
                    continue
                self.buffered_metadata[f'mosaicml/{key}'] = format_data_to_json_serializable(val)
            self._flush_metadata()

    def _flush_metadata(self, force_flush: bool = False) -> None:
        """Flush buffered metadata to MosaicML if enough time has passed since last flush."""
        if self._enabled and (time.time() - self.time_last_logged > self.log_interval or force_flush):
            try:
                f = mcli.update_run_metadata(self.run_name, self.buffered_metadata, future=True, protect=True)
                self.time_last_logged = time.time()
                self._futures.append(f)
                done, incomplete = wait(self._futures, timeout=0.01)
                log.info(f'Logged {len(done)} metadata to MosaicML, waiting on {len(incomplete)}')
                # Raise any exceptions
                for f in done:
                    if f.exception() is not None:
                        raise f.exception()  # type: ignore
                self._futures = list(incomplete)
            except Exception:
                log.exception('Failed to log metadata to Mosaic')  # Prints out full traceback
                if self.ignore_exceptions:
                    log.info('Ignoring exception and disabling MosaicMLLogger.')
                    self._enabled = False
                else:
                    log.info('Raising exception. To ignore exceptions, set ignore_exceptions=True.')
                    raise

    def _get_training_progress_metrics(self, state: State) -> Dict[str, Any]:
        """Calculates training progress metrics.

        If user submits max duration:
        - in tokens -> format: [token=x/xx]
        - in batches -> format: [batch=x/xx]
        - in epoch -> format: [epoch=x/xx] [batch=x/xx] (where batch refers to batches completed in current epoch)
        If batches per epoch cannot be calculated, return [epoch=x/xx]

        If no training duration given -> format: ''
        """
        if not self._enabled:
            return {}

        assert state.max_duration is not None
        if state.max_duration.unit == TimeUnit.TOKEN:
            return {
                'training_progress': f'[token={state.timestamp.token.value}/{state.max_duration.value}]',
            }
        if state.max_duration.unit == TimeUnit.BATCH:
            return {
                'training_progress': f'[batch={state.timestamp.batch.value}/{state.max_duration.value}]',
            }
        training_progress_metrics = {}
        if state.max_duration.unit == TimeUnit.EPOCH:
            cur_batch = state.timestamp.batch_in_epoch.value
            cur_epoch = state.timestamp.epoch.value
            if state.timestamp.epoch.value >= 1:
                batches_per_epoch = (state.timestamp.batch -
                                     state.timestamp.batch_in_epoch).value // state.timestamp.epoch.value
                curr_progress = f'[batch={cur_batch}/{batches_per_epoch}]'
            elif self.train_dataloader_len is not None:
                curr_progress = f'[batch={cur_batch}/{self.train_dataloader_len}]'
            else:
                curr_progress = f'[batch={cur_batch}]'
            if cur_epoch < state.max_duration.value:
                cur_epoch += 1
            training_progress_metrics = {
                'training_sub_progress': curr_progress,
                'training_progress': f'[epoch={cur_epoch}/{state.max_duration.value}]',
            }
        return training_progress_metrics


def format_data_to_json_serializable(data: Any):
    """Recursively formats data to be JSON serializable.

    Args:
        data: Data to format.

    Returns:
        str: ``data`` as a string.
    """
    try:
        ret = None
        if data is None:
            ret = 'None'
        elif type(data) in (str, int, float, bool):
            ret = data
        elif isinstance(data, torch.Tensor):
            if data.shape == () or reduce(operator.mul, data.shape, 1) == 1:
                ret = format_data_to_json_serializable(data.cpu().item())
            ret = 'Tensor of shape ' + str(data.shape)
        elif isinstance(data, collections.abc.Mapping):
            ret = {format_data_to_json_serializable(k): format_data_to_json_serializable(v) for k, v in data.items()}
        elif isinstance(data, collections.abc.Iterable):
            ret = [format_data_to_json_serializable(v) for v in data]
        else:  # Unknown format catch-all
            ret = str(data)
        json.dumps(ret)  # Check if ret is JSON serializable
        return ret
    except RuntimeError as e:
        warnings.warn(f'Encountered unexpected error while formatting data of type {type(data)} to '
                      f'be JSON serializable. Returning empty string instead. Error: {str(e)}')
        return ''


def dict_to_str(data: Dict[str, Any]):
    return '\n'.join([f'\t{k}: {v}' for k, v in data.items()])<|MERGE_RESOLUTION|>--- conflicted
+++ resolved
@@ -102,17 +102,12 @@
             if isinstance(callback, WandBLogger):
                 run_url = callback.run_url
                 if run_url is not None:
-<<<<<<< HEAD
+                    log.debug(f'Logging WandB run URL to metadata: {run_url}')
                     after_load_metadata['wandb/run_url'] = run_url
+                else:
+                    log.debug('WandB run URL not found, not logging to metadata')
         self._log_metadata(after_load_metadata)
         self._flush_metadata()
-=======
-                    self._log_metadata({'wandb/run_url': run_url})
-                    log.debug(f'Logging WandB run URL to metadata: {run_url}')
-                else:
-                    log.debug('WandB run URL not found, not logging to metadata')
-        self._flush_metadata(force_flush=True)
->>>>>>> 5d20db1c
 
     def batch_start(self, state: State, logger: Logger) -> None:
         if state.dataloader_len is not None and self._enabled:
