--- conflicted
+++ resolved
@@ -100,7 +100,6 @@
     def log_metrics(self, metrics: Dict[str, Any], step: Optional[int] = None) -> None:
         self._log_metadata(metrics)
 
-<<<<<<< HEAD
     def log_analytics(
         self,
         autoresume: bool,
@@ -180,10 +179,10 @@
             metrics['composer/state_dict_type'] = trainer_state.fsdp_state_dict_type
 
         self.log_metrics(metrics)
-=======
+        self._flush_metadata(force_flush=True)
+
     def log_exception(self, exception: Exception):
         self._log_metadata({'exception': exception_to_json_serializable_dict(exception)})
->>>>>>> 2f11230a
         self._flush_metadata(force_flush=True)
 
     def after_load(self, state: State, logger: Logger) -> None:
