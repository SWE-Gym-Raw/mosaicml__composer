--- conflicted
+++ resolved
@@ -21,10 +21,6 @@
 import torch
 from torchmetrics import Metric
 
-<<<<<<< HEAD
-from composer.metrics import InContextLearningMetric, InContextLearningQAAccuracy, MetricsRequiringBatchInfo
-=======
->>>>>>> 7d6afe17
 from composer.models.base import ComposerModel
 from composer.utils import MissingConditionalImportError, dist, get_file, import_object, is_model_fsdp, safe_torch_load
 
@@ -535,17 +531,8 @@
         return metrics if metrics else {}
 
     def update_metric(self, batch: Any, outputs: Any, metric: Metric) -> None:
-<<<<<<< HEAD
-        if isinstance(metric, InContextLearningQAAccuracy):
-            assert self.labels is not None
-            metric.update(batch=batch, outputs=outputs, labels=self.labels)  # pyright: ignore [reportGeneralTypeIssues]
-        elif isinstance(metric, InContextLearningMetric) or isinstance(metric, MetricsRequiringBatchInfo):
-            assert self.labels is not None
-            metric.update(batch, outputs, self.labels)  # pyright: ignore [reportGeneralTypeIssues]
-=======
         if getattr(metric, 'needs_batch', False):
             metric.update(batch=batch, outputs=outputs, labels=self.labels)
->>>>>>> 7d6afe17
         else:
             metric.update(outputs, self.labels)
 
