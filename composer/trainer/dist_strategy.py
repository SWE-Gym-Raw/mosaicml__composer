# Copyright 2022 MosaicML Composer authors
# SPDX-License-Identifier: Apache-2.0

"""Helpers for running distributed data parallel training."""

import collections
import logging
import warnings
from contextlib import contextmanager, nullcontext
from typing import Any, Callable, ContextManager, Dict, Iterator, List, Optional, Sequence, Tuple, Union, cast

import torch
from packaging import version
from torch.nn.parallel import DistributedDataParallel
from torchmetrics import Metric, MetricCollection

from composer.core import Precision, State
from composer.devices import Device
from composer.trainer.meta_safe_apply import meta_safe_apply
from composer.trainer.mosaic_fsdp import patch_pytorch
from composer.trainer.mosaic_fsdp_utils import BACKWARD_PREFETCH_MAP, SHARDING_MAP, get_cpu_offload, get_mixed_precision
from composer.utils import StringEnum, dist, ensure_tuple, using_torch_2

__all__ = ['DDPSyncStrategy', 'ddp_sync_context', 'prepare_ddp_module', 'prepare_fsdp_module']

log = logging.getLogger(__name__)

process_group_cache = {}


class DDPSyncStrategy(StringEnum):
    """How and when gradient synchronization should happen.

    Attributes:
        SINGLE_AUTO_SYNC: The default behavior. Gradients are synchronized as they
            computed, for only the final microbatch of a batch. This is the most efficient
            strategy, but can lead to errors when ``find_unused_parameters`` is set, since
            it is possible different microbatches may use different sets of parameters,
            leading to an incomplete sync.
        MULTI_AUTO_SYNC: The default behavior when ``find_unused_parameters`` is set.
            Gradients are synchronized as they are computed for all microbatches. This ensures
            complete synchronization, but is less efficient than :attr:`SINGLE_AUTO_SYNC`. This
            efficiency gap is usually small, as long as either DDP syncs are a small portion
            of the trainer's overall runtime, or the number of microbatches per batch is
            relatively small.
        FORCED_SYNC: Gradients are manually synchronized only after all gradients have been
            computed for the final microbatch of a batch. Like :attr:`MULTI_AUTO_SYNC`, this
            strategy ensures complete gradient synchronization, but this tends to be slower than
            :attr:`MULTI_AUTO_SYNC`. This is because ordinarily syncs can happen in parallel
            with the ``loss.backward()`` computation, meaning syncs can be mostly complete by
            the time that function finishes. However, in certain circumstances, syncs may take
            a very long time to complete - if there are also a lot of microbatches per batch,
            this strategy may be optimal.
    """
    SINGLE_AUTO_SYNC = 'single_auto_sync'
    MULTI_AUTO_SYNC = 'multi_auto_sync'
    FORCED_SYNC = 'forced_sync'


@contextmanager
def ddp_sync_context(state: State, is_final_microbatch: bool, sync_strategy: Union[str, DDPSyncStrategy]):
    """A context manager for handling the :class:`DDPSyncStrategy`.

    Args:
        state (State): The state of the :class:`.Trainer`.
        is_final_microbatch (bool): Whether or not the context is being used during the final
            microbatch of the gradient accumulation steps.
        sync_strategy (str | DDPSyncStrategy): The ddp sync strategy to use. If a string
            is provided, the string must be one of the values in :class:`DDPSyncStrategy`.
    """
    if not isinstance(state.model, DistributedDataParallel):
        yield
        return

    assert state.optimizers is not None, 'optimizers have not been initialized'
    sync_strategy = DDPSyncStrategy(sync_strategy)

    no_sync_context = cast(Callable[[], ContextManager], state.model.no_sync)
    auto_sync_context = nullcontext

    if sync_strategy == DDPSyncStrategy.SINGLE_AUTO_SYNC:
        context = auto_sync_context if is_final_microbatch else no_sync_context
        with context():
            yield

    elif sync_strategy == DDPSyncStrategy.MULTI_AUTO_SYNC:
        with auto_sync_context():
            yield

    elif sync_strategy == DDPSyncStrategy.FORCED_SYNC:
        try:
            with no_sync_context():
                yield
        finally:
            if is_final_microbatch:
                for optimizer in state.optimizers:
                    for group in optimizer.param_groups:
                        for p in group['params']:
                            if p.grad is not None:
                                dist.all_reduce(p.grad)
                                p.grad = p.grad / dist.get_world_size()

    else:
        raise ValueError('Unknown sync strategy', sync_strategy)


def prepare_ddp_module(module: torch.nn.Module, find_unused_parameters: bool) -> torch.nn.Module:
    """Wraps the module in a :class:`torch.nn.parallel.DistributedDataParallel` object if running distributed training.

    Args:
        module (torch.nn.Module): The module to wrap.
        find_unused_parameters (bool): Whether or not to do a pass over the autograd graph
            to find parameters to not expect gradients for. This is useful if there are some
            parameters in the model that are not being trained.
    """
    if dist.is_available() and dist.is_initialized():
        if any((p.requires_grad for p in module.parameters())):
            log.debug('Wrapping model with DistributedDataParallel')
            ddp_model = DistributedDataParallel(module, find_unused_parameters=find_unused_parameters)
            return ddp_model
        return module
    if dist.is_available():
        raise RuntimeError('Please call dist.initialize_dist() before calling ddp.prepare_module()')

    raise RuntimeError('When the world size is > 1, ``torch.distributed`` must be used. However, it is '
                       'not available in your installation of PyTorch. Please install or build PyTorch '
                       'with distributed support.')


def set_fsdp_default(fsdp_config: Dict[str, Any]):
    """Modify fsdp_config to set default values for missing keys."""
    fsdp_config.setdefault('activation_checkpointing', False)
    fsdp_config.setdefault('activation_checkpointing_reentrant', True)
    fsdp_config.setdefault('activation_cpu_offload', False)
    fsdp_config.setdefault('backward_prefetch', 'BACKWARD_POST')
    fsdp_config.setdefault('backward_prefetch_limit', 1)
    fsdp_config.setdefault('cpu_offload', False)
    fsdp_config.setdefault('flatten_parameters', True)
    fsdp_config.setdefault('forward_prefetch', False)
    fsdp_config.setdefault('forward_prefetch_limit', 1)
    fsdp_config.setdefault('ignored_modules', None)
    fsdp_config.setdefault('keep_low_precision_grads', False)
    fsdp_config.setdefault('limit_all_gathers', True)
    fsdp_config.setdefault('load_monolith_rank0_only', False)
    fsdp_config.setdefault('load_planner', None)
    fsdp_config.setdefault('mixed_precision', 'DEFAULT')
    fsdp_config.setdefault('save_planner', None)
    fsdp_config.setdefault('sharded_ckpt_prefix_dir', 'ep{epoch}-ba{batch}')
    fsdp_config.setdefault('sharding_strategy', 'FULL_SHARD')
    fsdp_config.setdefault('state_dict_type', 'full')
    fsdp_config.setdefault('sync_module_states', False)
    fsdp_config.setdefault('use_orig_params', True)
    fsdp_config.setdefault('verbose', False)
    return fsdp_config


def _recreate_fsdp_param_groups_from_unwrapped_opt_info(
        fsdp_wrapped_named_params: Iterator[Tuple[str,
                                                  torch.nn.Parameter]], non_wrapped_param_names_to_group_num: Dict[str,
                                                                                                                   int],
        group_num_to_optimizer_info: Dict[int, Dict[str, Any]]) -> List[Dict[str, Any]]:
    """Helper function to recreate optimizer groups for FSDP wrapped modules.

    Optimizer param groups are formatted as:
    [
        {'params': [p1, p2], 'lr' : lr1}, # group 0
        {'params': [p3], 'lr' : lr2} # group 1
    ]
    ie. there are multiple parameters per group. Here, we track the group number in order to map
    multiple parameters to the same group

    Args:
        fsdp_wrapped_named_params: output of model.named_parameters() of an FSDP wrapped model
        non_wrapped_param_names_to_group_num: a Dict mapping from the original model param names
                                            to the param group number
        group_num_to_optimizer_info: stores info like lr, eps for each group

    Returns a list of param groups, referencing the fsdp parameters
    """
    is_torch_2_0 = using_torch_2()
    if not is_torch_2_0:
        raise RuntimeError('Helper function is only supported in torch 2.0')

    from torch.distributed.fsdp._common_utils import clean_tensor_name

    # initialize an empty list of parameters for each optimizer group
    for group_num in group_num_to_optimizer_info.keys():
        group_num_to_optimizer_info[group_num]['params'] = []

    for fsdp_name, param in fsdp_wrapped_named_params:

        unwrapped_name = clean_tensor_name(fsdp_name)
        # need to have a 1:1 mapping between a fsdp param name and the non-wrapped vanilla param name
        retrieved_group_num = non_wrapped_param_names_to_group_num[unwrapped_name]
        group_num_to_optimizer_info[retrieved_group_num]['params'].append(param)

    # return sorted optimizer info groups
    return [group_num_to_optimizer_info[num] for num in sorted(group_num_to_optimizer_info.keys())]


def prepare_fsdp_module(
    model: torch.nn.Module,
    optimizers: Optional[Union[torch.optim.Optimizer, Sequence[torch.optim.Optimizer]]],
    fsdp_config: Dict[str, Any],
    precision: Precision,
    device: Device,
    auto_microbatching: bool,
) -> None:
    """Prepare a module (assumed ComposerModel) and optimizer for use with :class:`torch.distributed.fsdp.FullyShardedDataParallel`.

    Args:
        model (torch.nn.Module): The model to wrap.
        optimizers (torch.optim.Optimizer | Sequence[torch.optim.Optimizer], optional): The optimizer for `model`, assumed to have a single param group := model.parameters().
        fsdp_config (Dict[str, Any]): The FSDP config.
        precision: (Precision): The precision being used by the Trainer, used to fill in defaults for FSDP `mixed_precision` settings.
        device (Device): The device being used by the Trainer.
        auto_microbatching (bool, optional): Whether or not auto microbatching is enabled.
    """
    if version.parse(torch.__version__) < version.parse('1.13.0'):
        raise RuntimeError('To use FSDP with Composer, you must use torch>=1.13.0.')
    is_torch_2_0 = using_torch_2()
    from torch.distributed.algorithms._checkpoint.checkpoint_wrapper import (CheckpointImpl,
                                                                             apply_activation_checkpointing,
                                                                             checkpoint_wrapper)
    from torch.distributed.fsdp import FullyShardedDataParallel
    if not is_torch_2_0:
        from torch.distributed.fsdp.flatten_params_wrapper import FlattenParamsWrapper

    patch_pytorch()

    set_fsdp_default(fsdp_config)

    # Check sync_module_states is True for mixed initialization
    if fsdp_config['sync_module_states'] == False:
        rank_on_meta = 1 if next(model.parameters()).device.type == 'meta' else 0
        all_ranks_meta = device.tensor_to_device(torch.tensor([rank_on_meta], dtype=torch.uint8))
        dist.all_reduce(all_ranks_meta, reduce_operation='MIN')
        any_ranks_meta = device.tensor_to_device(torch.tensor([rank_on_meta], dtype=torch.uint8))
        dist.all_reduce(any_ranks_meta, reduce_operation='MAX')
        if all_ranks_meta.item() == 0 and any_ranks_meta.item() == 1:
            raise ValueError('Detected mixed initialization where some ranks have model on cpu or '
                             'gpu and some ranks are on meta. Either keep all ranks on the same '
                             "device or set fsdp_config['sync_module_states'] = True. Otherwise, "
                             'some weights may be randomly initialized when loading a checkpoint.')

    # Check if other ranks OOMed after forward/backward pass when using auto microbatching. This
    # may happen when close to memory limit or with uneven memory usage across ranks. Since we
    # need to do this before the model weights are gathered for the next FSDP block, we wrap every
    # FSPD block with a hook that checks if any other rank OOMed.
    def sync_hook(*args):
        # Check if any other rank hit an OOM
        found_cuda_oom_tensor = device.tensor_to_device(torch.tensor([0], dtype=torch.uint8))
        dist.all_reduce(found_cuda_oom_tensor, reduce_operation='MAX')
        found_cuda_oom = found_cuda_oom_tensor.item()
        # Signal current rank is still in batch
        all_ranks_finished_tensor = device.tensor_to_device(torch.tensor([0], dtype=torch.uint8))
        dist.all_reduce(all_ranks_finished_tensor, reduce_operation='MIN')

        if found_cuda_oom == 1:
            raise RuntimeError('CUDA out of memory encountered on a different rank')

    kwargs = {}
    if is_torch_2_0:
        # Support of new parameter `use_orig_params` in PyTorch 2.0 or higher.
        # Setting this to `True` has FSDP use `module`'s original parameters via method
        # `nn.Module.named_parameters` instead of FSDP's internal class `FlatParameter`. However,
        # setting it to `False` exposes FSDP's internal class `FlatParameter` via method
        # `nn.Module.named_parameters`.
        # Setting it to `True` is mandatory when using `torch.compile()`.
        kwargs['use_orig_params'] = fsdp_config['use_orig_params']

    # necessary variables for optimizers with multiple param groups in FSDP
    num_param_groups = None
    param_name_to_group_num = None
    group_num_to_param_group_info = None

    optimizer_specific_info = None
    if optimizers:
        optimizers_tuple = ensure_tuple(optimizers)
        if len(optimizers_tuple) != 1:
            raise NotImplementedError(f'Only one optimizer is supported; found {len(optimizers_tuple)} optimizers')

        # clearing optimizer param groups and state
        # that will be recreated at the end of prepare_fsdp_module
        optim = optimizers_tuple[0]

        num_param_groups = len(optim.param_groups)
        if num_param_groups > 1:
            if not (is_torch_2_0 and kwargs['use_orig_params']):
                raise RuntimeError('Multiple optimizer groups with FSDP are only supported on torch 2.0 \
                                   with use_orig_params=True.')
            # optimizer.param_groups do not contain parameter names which are needed
            # to keep track of the different parameters in each group
            # so we use the pointers between model.parameters() and model.named_parameters()
            # to get the names of the parameters within optimizer.param_groups
            param_pointer_to_param_name = {id(p): n for n, p in model.named_parameters()}
            param_name_to_group_num = {}
            group_num_to_param_group_info = {}
            for group_num in range(len(optim.param_groups)):
                # Need to in-line to avoid a reference which causes FSDP to allocate extra GPU memory
                # group = optim.param_groups[group_num]
                for param_num in range(len(optim.param_groups[group_num]['params'])):
                    # Need to in-line to avoid a reference which causes FSDP to allocate extra GPU memory
                    # param = optim.param_groups[group_num]['params'][param_num]
                    param_name_to_group_num[param_pointer_to_param_name[id(
                        optim.param_groups[group_num]['params'][param_num])]] = group_num

                # this includes optimizer-specific values like lr, eps
                # this will be used as the kwargs for the optim param groups later
                optimizer_specific_group_info = {
                    k: v for k, v in optim.param_groups[group_num].items() if k != 'params'
                }
                group_num_to_param_group_info[group_num] = optimizer_specific_group_info
        else:
            optimizer_specific_info = {k: v for k, v in optim.param_groups[0].items() if k != 'params'}

        optim.param_groups.clear()
        optim.state.clear()

    sharding_map_key = fsdp_config['sharding_strategy'].upper()
    sharding_strategy = SHARDING_MAP[sharding_map_key]

    cpu_offload = get_cpu_offload(cpu_offload=fsdp_config['cpu_offload'])

    mixed_precision = fsdp_config['mixed_precision']
    keep_low_precision_grads = fsdp_config['keep_low_precision_grads']
    mixed_precision, param_dtype, _, _ = get_mixed_precision(precision,
                                                             mixed_precision=mixed_precision,
                                                             keep_low_precision_grads=keep_low_precision_grads)

    # Note: FSDP does support the use of torch.float32 with sharding.
    # They just never expected a user to pass in torch.float32 into mixed_precision as a param_dtype.
    # See: https://github.com/pytorch/pytorch/issues/90584
    # The PR fixing this bug is merged into PyTorch, but it hasn't made its way into a release yet.
    # Instead a user needs to pass in `None` as param_dtype to have the parameters as torch.float32.
    # TODO: remove these checks when PyTorch has a release that includes the fix.
    if sharding_map_key != 'NO_SHARD':
        if (precision == Precision.AMP_FP16 and param_dtype not in [torch.float16, None] or
                precision == Precision.AMP_BF16 and param_dtype not in [torch.bfloat16, None]):
            raise ValueError(
                f'FSDP in PyTorch 1.13 does not support precision `{precision}` with sharding strategy `{sharding_strategy}` '
                f'and param_dtype `{param_dtype}.` Consider using one of the predefined mixed_precision strategies '
                "(choose: `'FULL'`, `'DEFAULT'`, `'PURE'`)")

        if param_dtype == torch.float32:
            raise ValueError(
                f'FSDP in PyTorch 1.13 does not support param_dtype `{param_dtype}` with sharding_strategy `{sharding_map_key}` '
                f'Consider using `amp` or `bf16` for precision or setting param_dtype in mixed_precision to `None` '
                f'with sharding strategy `{sharding_map_key}.`')

    backward_prefetch = BACKWARD_PREFETCH_MAP[fsdp_config['backward_prefetch'].upper()]
    activation_checkpointing = fsdp_config['activation_checkpointing']
    activation_cpu_offload = fsdp_config['activation_cpu_offload']
    sync_module_states = fsdp_config['sync_module_states']
    forward_prefetch = fsdp_config['forward_prefetch']
    limit_all_gathers = fsdp_config['limit_all_gathers']
    ignored_modules = fsdp_config['ignored_modules']
    state_dict_type = fsdp_config['state_dict_type']
    activation_checkpointing_reentrant = fsdp_config['activation_checkpointing_reentrant']
    sharded_ckpt_prefix_dir = fsdp_config['sharded_ckpt_prefix_dir']

    # We choose to not wrap the ComposerModel directly, but instead wrap any submodules like `ComposerModel.model`
    # This makes it safer to call ComposerModel-specific functions like 'eval_forward' that
    # may make calls to sharded submodules. If we only wrap the submodules, then any call that ComposerModel makes
    # to a FSDP-wrapped submodule's `forward()` function will be safe and all-gather the necessary weights before `forward()`.
    for obj_name, obj in model.named_children():
        if not isinstance(obj, (Metric, MetricCollection)):

            # Skip wrapping submodules which are explicitly marked with no wrap
            if hasattr(obj, '_fsdp_wrap') and not bool(obj._fsdp_wrap):
                continue

            def _param_init_fn(module: torch.nn.Module) -> None:
                # A dictionary of all tied parameter pointers to module names
                tied_pointers = {}

                # Goes through all modules finding which weights have the same pointers
                for name, mod in module.named_modules():
                    # Since FSDP recursively wraps, at parent modules we can encounter already
                    # wrapped weights, as a result we should skip any modules with `_fsdp_wrapped_module.`
                    if '_fsdp_wrapped_module' in name:
                        continue
                    for attr in ['weight', 'bias']:
                        if hasattr(mod, attr):
                            mod_attr = getattr(mod, attr)
                            if mod_attr is None:
                                continue
                            ptr = id(mod_attr)
                            ptr_attr = (ptr, attr)
                            name_list = tied_pointers.get(ptr_attr, [])
                            name_list.append(name)
                            tied_pointers[ptr_attr] = name_list

                # Creates a dictionary of module names that should be tied together
                tied_mod_names = collections.defaultdict(list)
                # Creates a set of modules we should not initialize
                should_not_init_params = set()
                for ptr_attr_type, mod_names in tied_pointers.items():
                    # No modules for this pointer are tied
                    if len(mod_names) == 1:
                        continue
                    _, attr_type = ptr_attr_type
                    first = next(mod_names.__iter__())
                    for elem in mod_names:
                        should_not_init_params.add('.'.join([elem, attr_type]))
                        tied_mod_names[(first, attr_type)].append(elem)
                    # Make sure at least one of the tied parameters is initialized
                    should_not_init_params.remove('.'.join([first, attr_type]))

                meta_safe_apply(module,
                                lambda t: torch.empty_like(t, device=f'cuda:{torch.cuda.current_device()}'),
                                should_not_init_params,
                                module_name='')

                if len(tied_mod_names) > 0:
                    warnings.warn(('The passed in model appears to have tied weights. In order to '
                                   'support effective weight tying, the tied modules need to be '
                                   'in the same FSDP module. If the weights are not properly tied '
                                   'it can lead to loss spikes. We have tried our best to ensure '
                                   'the tied weights are in the same FSDP module.'))

                # Redoes weight tying
                for name_attr, tied_names in tied_mod_names.items():
                    name, attr = name_attr
                    src_mod = module.get_submodule(name)
                    # We need to make sure the source and destination
                    # modules end up in the same FSDP module otherwise
                    # with sharding weight tying gets violated
                    src_mod._fsdp_wrap = False  # type: ignore
                    src_params = getattr(src_mod, attr)
                    for tied_name in tied_names:
                        dest_mod = module.get_submodule(tied_name)
                        dest_mod._fsdp_wrap = False  # type: ignore
                        setattr(dest_mod, attr, src_params)

                if hasattr(obj, 'param_init_fn') and isinstance(obj.param_init_fn, Callable):
                    module.apply(obj.param_init_fn)
                elif hasattr(module, 'reset_parameters') and isinstance(module.reset_parameters, Callable):
                    module.reset_parameters()
                else:
                    raise ValueError(
                        f'Object `{obj_name}` does not have a ``param_init_fn`` or a ``reset_parameters`` function. '
                        'This leaves parameters without initialization. Please add a ``param_init_fn`` or ``reset_parameters`` '
                        f'to module `{obj_name}`.')

            if version.parse(torch.__version__) > version.parse('2.1.0.dev'):
                # CustomPolicy is only supported in torch v2.1.0-rc1 or higher
                from torch.distributed.fsdp.wrap import CustomPolicy  # type: ignore

                def lambda_fn(module: torch.nn.Module) -> Union[bool, dict]:
                    ret = False
                    if hasattr(module, '_fsdp_wrap'):
                        ret = bool(module._fsdp_wrap)
                    elif hasattr(obj, 'fsdp_wrap_fn') and isinstance(obj.fsdp_wrap_fn, Callable):
                        ret = obj.fsdp_wrap_fn(module)
                        from composer.trainer.mosaic_fsdp_utils import _set_custom_fsdp_module_kwargs
                        if isinstance(ret, dict):
                            ret = _set_custom_fsdp_module_kwargs(ret, process_group_cache)
                    if ret and auto_microbatching:
                        module.register_forward_hook(sync_hook)
                        module.register_full_backward_hook(sync_hook)
                    return ret

                _auto_wrap_policy = CustomPolicy(lambda_fn)
            else:
                # Choose which modules to FSDP wrap according to the following priority:
                # If module has attribute `module._fsdp_wrap = ...`, always respect it
                # Otherwise wrap if root object `obj.fsdp_wrap_fn(module)` is true.
                def __auto_wrap_policy(module: torch.nn.Module, recurse: bool, nonwrapped_numel: int) -> bool:
                    if recurse:
                        return True
                    should_be_wrapped = False
                    if hasattr(module, '_fsdp_wrap'):
                        should_be_wrapped = bool(module._fsdp_wrap)
                    elif hasattr(obj, 'fsdp_wrap_fn') and isinstance(obj.fsdp_wrap_fn, Callable):
                        should_be_wrapped = obj.fsdp_wrap_fn(module)

                    if should_be_wrapped and auto_microbatching:
                        module.register_forward_hook(sync_hook)
                        module.register_full_backward_hook(sync_hook)
                    return should_be_wrapped

                if is_torch_2_0:

                    def _auto_wrap_policy_new(module: torch.nn.Module, recurse: bool, nonwrapped_numel: int) -> bool:
                        return __auto_wrap_policy(module, recurse, nonwrapped_numel)

                    _auto_wrap_policy = _auto_wrap_policy_new

                else:

                    def _auto_wrap_policy_old(module: torch.nn.Module, recurse: bool, unwrapped_params: int) -> bool:
                        return __auto_wrap_policy(module, recurse, unwrapped_params)

                    _auto_wrap_policy = _auto_wrap_policy_old

            fsdp_obj = FullyShardedDataParallel(
                obj,
                sharding_strategy=sharding_strategy,
                auto_wrap_policy=_auto_wrap_policy,  # type: ignore FSDP type bug
                cpu_offload=cpu_offload,
                mixed_precision=mixed_precision,
                backward_prefetch=backward_prefetch,
                ignored_modules=ignored_modules,
                param_init_fn=_param_init_fn,
                device_id=torch.cuda.current_device(),
                sync_module_states=sync_module_states,
                forward_prefetch=forward_prefetch,
                limit_all_gathers=limit_all_gathers,
                **kwargs,
            )

<<<<<<< HEAD
            fsdp_obj._exec_order_data._forward_prefetch_limit = 2
            fsdp_obj._exec_order_data._backward_prefetch_limit = 2
=======
            if hasattr(fsdp_obj, '_exec_order_data'):
                if hasattr(fsdp_obj._exec_order_data, '_forward_prefetch_limit'):
                    fsdp_obj._exec_order_data._forward_prefetch_limit = fsdp_config['forward_prefetch_limit']
                else:
                    warnings.warn('FSDP._exec_order_data does not have attribute _forward_prefetch_limit '
                                  'which is unexpected and will result in `forward_prefetch_limit` from FSDP '
                                  'config being ignored. Please open an issue to Composer to report this.')
                if hasattr(fsdp_obj._exec_order_data, '_backward_prefetch_limit'):
                    fsdp_obj._exec_order_data._backward_prefetch_limit = fsdp_config['backward_prefetch_limit']
                else:
                    warnings.warn('FSDP._exec_order_data does not have attribute _backward_prefetch_limit '
                                  'which is unexpected and will result in `backward_prefetch_limit` from FSDP '
                                  'config being ignored. Please open an issue to Composer to report this.')
            else:
                warnings.warn('FSDP does not have attribute _exec_order_data which is unexpected and will '
                              'result in `forward_prefetch_limit` and `backward_prefetch_limit` from FSDP '
                              'config being ignored. Please open an issue to Composer to report this.')
>>>>>>> 66f412dc

            # Activation Checkpointing
            if activation_checkpointing or activation_cpu_offload:
                if version.parse(torch.__version__) > version.parse('2.1.0.dev'):
                    from torch.distributed.algorithms._checkpoint.checkpoint_wrapper import offload_wrapper
                    if not activation_checkpointing_reentrant:
                        first_wrap_fn = lambda m: checkpoint_wrapper(m, checkpoint_impl=CheckpointImpl.NO_REENTRANT
                                                                    ) if activation_checkpointing else (lambda module:
                                                                                                        module)
                        second_wrap_fn = (
                            lambda module: offload_wrapper(
                                first_wrap_fn(module)
                                if activation_checkpointing else module,  # type: ignore reportGeneralTypeIssues
                            )) if activation_cpu_offload else first_wrap_fn
                    else:
                        first_wrap_fn = checkpoint_wrapper if activation_checkpointing else (lambda module: module)
                        second_wrap_fn = (
                            lambda module: offload_wrapper(
                                first_wrap_fn(module)
                                if activation_checkpointing else module)  # type: ignore reportGeneralTypeIssues
                        ) if activation_cpu_offload else first_wrap_fn
                else:
                    if not activation_checkpointing_reentrant:
                        first_wrap_fn = lambda m: checkpoint_wrapper(m, checkpoint_impl=CheckpointImpl.NO_REENTRANT
                                                                    ) if activation_checkpointing else (lambda module:
                                                                                                        module)
                        second_wrap_fn = (
                            lambda module: checkpoint_wrapper(
                                first_wrap_fn(module),  # type: ignore reportGeneralTypeIssues
                                checkpoint_impl=CheckpointImpl.NO_REENTRANT,
                                offload_to_cpu=True)) if activation_cpu_offload else first_wrap_fn
                    else:
                        first_wrap_fn = checkpoint_wrapper if activation_checkpointing else (lambda module: module)
                        second_wrap_fn = (
                            lambda module: checkpoint_wrapper(
                                first_wrap_fn(module),  # type: ignore reportGeneralTypeIssues
                                offload_to_cpu=True)) if activation_cpu_offload else first_wrap_fn

                # Choose which modules to activation checkpoint according to the following priority:
                # If module has attribute `module._activation_checkpointing = ...`, always respect it
                # Otherwise checkpoint if root object `obj.activation_checkpointing_fn(module)` is true
                def _check_fn(module: torch.nn.Module) -> bool:
                    if not is_torch_2_0 and isinstance(module, FlattenParamsWrapper):
                        return False
                    if isinstance(module, FullyShardedDataParallel):
                        return False
                    if hasattr(module, '_activation_checkpointing'):
                        return bool(module._activation_checkpointing)
                    if hasattr(obj, 'activation_checkpointing_fn') and isinstance(obj.activation_checkpointing_fn,
                                                                                  Callable):
                        return obj.activation_checkpointing_fn(module)
                    return False

                apply_activation_checkpointing(
                    fsdp_obj,
                    checkpoint_wrapper_fn=second_wrap_fn,  # type: ignore
                    check_fn=_check_fn,  # type: ignore
                )

            setattr(model, obj_name, fsdp_obj)

    # Print FSDP wrapped model and FSDP config if `verbose=True`
    if fsdp_config['verbose']:
        print(f'FSDP: Wrapped Model:')
        print(model)
        print(f'FSDP: Using sharding_strategy={sharding_strategy}')
        print(f'FSDP: Using cpu_offload={cpu_offload}')
        print(f'FSDP: Using mixed_precision={mixed_precision}')
        print(f'FSDP: Using backward_prefetch={backward_prefetch}')
        print(f'FSDP: Using activation_checkpointing={activation_checkpointing}')
        print(f'FSDP: Using activation_cpu_offload={activation_cpu_offload}')
        print(f'FSDP: Using sync_module_states={sync_module_states}')
        print(f'FSDP: Using forward_prefetch={forward_prefetch}')
        print(f'FSDP: Using limit_all_gathers={limit_all_gathers}')
        print(f'FSDP: Using state_dict_type={state_dict_type}')
        print(f'FSDP: Using sharded_ckpt_prefix_dir={sharded_ckpt_prefix_dir}')

    # Rebuild optimizer now that parameters are sharded
    if optimizers:
        optimizers_tuple = ensure_tuple(optimizers)
        optim = optimizers_tuple[0]
        optim.param_groups.clear()

        assert num_param_groups is not None
        if num_param_groups > 1:
            assert param_name_to_group_num is not None
            assert group_num_to_param_group_info is not None

            param_groups = _recreate_fsdp_param_groups_from_unwrapped_opt_info(model.named_parameters(),
                                                                               param_name_to_group_num,
                                                                               group_num_to_param_group_info)
            for param_group in param_groups:
                optim.add_param_group(param_group)
        else:
            assert optimizer_specific_info is not None
            optimizer_specific_info.update({'params': list(model.parameters())})
            optim.add_param_group(optimizer_specific_info)<|MERGE_RESOLUTION|>--- conflicted
+++ resolved
@@ -510,10 +510,6 @@
                 **kwargs,
             )
 
-<<<<<<< HEAD
-            fsdp_obj._exec_order_data._forward_prefetch_limit = 2
-            fsdp_obj._exec_order_data._backward_prefetch_limit = 2
-=======
             if hasattr(fsdp_obj, '_exec_order_data'):
                 if hasattr(fsdp_obj._exec_order_data, '_forward_prefetch_limit'):
                     fsdp_obj._exec_order_data._forward_prefetch_limit = fsdp_config['forward_prefetch_limit']
@@ -531,7 +527,6 @@
                 warnings.warn('FSDP does not have attribute _exec_order_data which is unexpected and will '
                               'result in `forward_prefetch_limit` and `backward_prefetch_limit` from FSDP '
                               'config being ignored. Please open an issue to Composer to report this.')
->>>>>>> 66f412dc
 
             # Activation Checkpointing
             if activation_checkpointing or activation_cpu_offload:
