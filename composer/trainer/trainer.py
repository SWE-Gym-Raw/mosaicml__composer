--- conflicted
+++ resolved
@@ -361,11 +361,7 @@
         optimizer.zero_grad(set_to_none=True)
     if state.scaler is not None:
         state.scaler._per_optimizer_states = defaultdict(_refresh_per_optimizer_state)
-<<<<<<< HEAD
-    gc.collect()
-=======
     _fsdp_reshard_and_cleanup(state.model)
->>>>>>> c5869d25
     torch.cuda.empty_cache()
 
 
@@ -387,17 +383,11 @@
         original_microbatch_size = evaluator.device_eval_microbatch_size
         evaluator.device_eval_microbatch_size = max(int(original_microbatch_size / 2), 1)
         warnings.warn(
-<<<<<<< HEAD
-            RuntimeWarning('CUDA out of memory detected. Train microbatch size will be decreased from '
-                           f'{original_microbatch_size} -> {evaluator.device_eval_microbatch_size}.'))
-    gc.collect()
-=======
             RuntimeWarning(
                 'CUDA out of memory detected. Train microbatch size will be decreased from '
                 f'{original_microbatch_size} -> {evaluator.device_eval_microbatch_size}.',
             ),
         )
->>>>>>> c5869d25
     torch.cuda.empty_cache()
 
 
