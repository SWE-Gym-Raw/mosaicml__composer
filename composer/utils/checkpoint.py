# Copyright 2022 MosaicML Composer authors
# SPDX-License-Identifier: Apache-2.0

"""Utilities for working with training checkpoints."""

from __future__ import annotations

import contextlib
import fnmatch
import logging
import os
import shutil
import tarfile
import tempfile
import textwrap
import warnings
from pathlib import Path
from typing import TYPE_CHECKING, Any, Callable, Optional, Union

import torch
from packaging import version

from composer.utils import dist, reproducibility
from composer.utils.file_helpers import (FORMAT_NAME_WITH_DIST_AND_TIME_TABLE, format_name_with_dist,
                                         format_name_with_dist_and_time, get_file, is_tar)
from composer.utils.misc import is_model_deepspeed, using_torch_2
from composer.utils.object_store import ObjectStore

if TYPE_CHECKING:
    from composer.core import AlgorithmPass, State
    from composer.loggers import Logger, LoggerDestination

log = logging.getLogger(__name__)

__all__ = ['load_checkpoint', 'save_checkpoint', 'download_checkpoint']

_COMPOSER_STATES_FILENAME = 'composer_states.pt'
_DEEPSPEED_TAG = 'deepspeed'  # always tag with the same, deterministic name. We'll rename the tarball to the appropriate name.
_TORCH_DISTRIBUTED_CHECKPOINTS_FILENAME = f'__{dist.get_global_rank()}_0.distcp'


def _format_path_with_rank_zero(path: str) -> str:
    """Formats ``path`` with the rank zero values."""
    return path.format(
        rank=0,
        local_rank=0,
        node_rank=0,
    )


def _format_path_with_current_rank(path: str) -> str:
    """Formats ``path`` formatted with the current rank values."""
    return path.format(
        rank=dist.get_global_rank(),
        local_rank=dist.get_local_rank(),
        node_rank=dist.get_node_rank(),
    )


def _get_write_mode(name: str) -> str:
    """Get the write mode to use with :func:`tarfile.open`."""
    if name.endswith('.tar'):
        return 'w'
    if name.endswith('.tar.gz') or name.endswith('.tgz'):
        return 'w:gz'
    if name.endswith('.tar.bz2'):
        return 'w:bz2'
    if name.endswith('.tar.lzma'):
        return 'w:xz'
    raise ValueError(f'{name} does not end with a valid tarfile extension.')


class PartialFilePath:

    def __init__(self, filename: str, folder: Optional[str] = None):
        self.folder = folder
        self.filename = filename

    def format(self, state: State, is_deepspeed: bool = False, keep_placeholders: bool = False) -> str:
        # if filename already has a suffix (e.g. file.pt), this would append to be file.pt.tar
        extra_suffix = '.tar' if is_deepspeed and not is_tar(self.filename) else ''
        if self.folder:
            if keep_placeholders:
                return os.path.join(
                    self.folder,
                    self.filename,
                ) + extra_suffix
            else:
                return os.path.join(
                    format_name_with_dist(self.folder, state.run_name),
                    format_name_with_dist_and_time(self.filename, state.run_name, state.timestamp),
                ) + extra_suffix
        else:
            if keep_placeholders:
                return self.filename + extra_suffix
            else:
                return format_name_with_dist_and_time(
                    self.filename,
                    state.run_name,
                    state.timestamp,
                ) + extra_suffix


def is_checkpoint_legacy_sharded(object_store: Optional[ObjectStore], source_path: str):
    metadata_path = str(Path(source_path) / Path('.metadata'))
    if object_store is None:
        return not os.path.exists(metadata_path)
    else:
        try:
            with tempfile.TemporaryDirectory() as temp_dir:
                metadata_destination = os.path.join(str(temp_dir), '.metadata')
                object_store.download_object(object_name=metadata_path, filename=metadata_destination)
            return False
        except FileNotFoundError:
            return True


def load_checkpoint(
    path: str,
    state: State,
    logger: Logger,
    object_store: Optional[Union[ObjectStore, LoggerDestination]] = None,
    load_weights_only: bool = False,
    strict_model_weights: bool = False,
    progress_bar: bool = True,
    ignore_keys: Optional[Union[list[str], Callable[[dict], None]]] = None,
    exclude_algorithms: Optional[list[str]] = None,
    algorithm_passes: Optional[list[AlgorithmPass]] = None,
):
    """Load a checkpoint from a local file, URI, or cloud object store into ``state``.

    Args:
        path (str): The path format string to an existing checkpoint file.

            It can be a path to a file on the local disk, a URL, or if ``object_store`` is set, the object name
            for a checkpoint in a cloud bucket.

            When using `Deepspeed ZeRO <https://www.deepspeed.ai/tutorials/zero/>`_, checkpoints are sharded by rank.
            Instead of hard-coding the rank in the ``path``, use the following format variables:

            +------------------------+-------------------------------------------------------+
            | Variable               | Description                                           |
            +========================+=======================================================+
            | ``{rank}``             | The global rank, as returned by                       |
            |                        | :func:`~.dist.get_global_rank`.                       |
            +------------------------+-------------------------------------------------------+
            | ``{local_rank}``       | The local rank of the process, as returned by         |
            |                        | :func:`~.dist.get_local_rank`.                        |
            +------------------------+-------------------------------------------------------+
            | ``{node_rank}``        | The node rank, as returned by                         |
            |                        | :func:`~.dist.get_node_rank`.                         |
            +------------------------+-------------------------------------------------------+

            For example, suppose that checkpoints are stored in the following structure:

            .. code-block::

                my_model/ep1-rank0.tar
                my_model/ep1-rank1.tar
                my_model/ep1-rank2.tar
                ...

            Then, ``path`` should be set to ``my_model/ep1-rank{rank}.tar``, and all ranks will load the
            correct state.

        state (State): The :class:`~composer.core.State` to load the checkpoint into.
        logger (Logger): The :class:`~composer.logger.Logger` to log any information.
        object_store (Union[ObjectStore, LoggerDestination], optional): If the ``path`` is in an object store
            (i.e. AWS S3 or Google Cloud Storage), an instance of
            :class:`~.ObjectStore` or :class:`~.LoggerDestination` which will be used
            to retrieve the checkpoint. Otherwise, if the checkpoint is a local filepath, set to ``None``.
            (default: ``None``)
        load_weights_only (bool, optional): Whether or not to only restore the model weights from the checkpoint without
            restoring the associated state. (default: ``False``)
        strict_model_weights (bool, optional): Whether or not to force that the checkpointed weights must exactly
            match the model weights. (default: ``False``)
        progress_bar (bool, optional): Whether or not to show a progress bar when downloading checkpoints.
            Ignored if the checkpoint is a local file path. (default: ``True``)
        ignore_keys (list[str] | (dict) -> None, optional): A list of paths for the ``state_dict`` of the checkpoint,
            which, when provided, will be ignored from the state_dict before a checkpoint is loaded. Each path is a list
            of strings specifying the keys to index into ``state_dict`` joined together with `/` as a separator (as PyTorch
            uses `.` in parameter names). If a prefix is provided, all children are also ignored (see Example 2).
            See :mod:`composer.core.state` for the structure of state_dict.

            Example 1: ``ignore_keys = ["state/model/layer1.weights", "state/model/layer1.bias"]`` would ignore
            layer 1 weights and bias.

            Example 2: ``ignore_keys = ["state/model/*"]`` would ignore the entire model, which would have the same
            effect as the previous example if there was only 1 layer.

            Example 3: ``ignore_keys = ["state/model/layer*.weights"]`` would ignore all weights in the model.

            Example 4: ``ignore_keys = ["state/rank_zero_seed", "rng"]`` would reset all randomness when
            loading the checkpoint.

            If a callable, it should take one argument which is the state_dict. The callable is free to arbitrarily modify
            the state_dict before it is loaded.

            (default: ``None``)
        exclude_algorithms (list[str], optional): A list of algorithm names to exclude from loading.
            By default, algorithms with `required_on_load=True` which were enabled when training the loaded
            checkpoint are automatically applied unless they conflict with a user specified algorithm. These
            algorithms often change the model, and not applying them could result in certain layers not having
            weights loaded.

            Example 1: ``exclude_algorithms = ["BlurPool"]`` would exclude BlurPool from loading.

            Example 2: ``exclude_algorithms = ["FusedLayerNorm", "Alibi"]`` would exclude FusedLayerNorm and Alibi from loading.

            (default: ``None``)
        algorithm_passes (list[AlgorithmPass], optional): A list of algorithm passes to apply to autoloaded algorithms
            to sort them into the correct order. (default: ``None``)

    Returns:
        Optional[list[dict[str, Any]]]: The RNG state dicts, indexed by global rank, if
            :attr:`load_weights_only` is not None. Otherwise, None.
    """
    using_legacy_sharded = False
    if state.fsdp_elastic_sharded_enabled:
        assert object_store is None or isinstance(
            object_store,
            ObjectStore), 'For loading sharded checkpoints load_object_store must be set with the class ObjectStore'
        using_legacy_sharded = is_checkpoint_legacy_sharded(object_store, path)

    if state.fsdp_elastic_sharded_enabled and not using_legacy_sharded:
        rng_state_dicts = load_sharded_checkpoint(
            source_path=path,
            state=state,
            logger=logger,
            object_store=object_store,
            load_weights_only=load_weights_only,
            strict_model_weights=strict_model_weights,
            progress_bar=progress_bar,
            ignore_keys=ignore_keys,
            exclude_algorithms=exclude_algorithms,
            algorithm_passes=algorithm_passes,
        )
    else:
        # Download the checkpoint to the node-local folder
        log.debug('Loading checkpoint at %s', path)
        # Each node gets one unique folder to store checkpoints that is shared amongst all local ranks in that node.
        # If fsdp sharded state_dicts is enabled then EVERY rank gets a unique checkpoint folder.
        needs_unique_checkpoint_folder = state.fsdp_sharded_state_dict_enabled or dist.get_local_rank() == 0
        tempdir_ctx = tempfile.TemporaryDirectory() if needs_unique_checkpoint_folder else contextlib.nullcontext(None)
        with tempdir_ctx as tempdir:
            try:
                # Get the path to the proper checkpoint folder corresponding to the current rank's node.
                # If fsdp_sharded_state_dict_enabled then just use that rank's unique tempdir.
                node_checkpoint_folder = (tempdir if state.fsdp_sharded_state_dict_enabled else
                                          _get_local_rank_zero_path(tempdir))
                assert node_checkpoint_folder is not None

                composer_states_filepath, extracted_checkpoint_folder, extracted_rank_n = download_checkpoint(
                    path=path,
                    node_checkpoint_folder=node_checkpoint_folder,
                    object_store=object_store,
                    progress_bar=progress_bar,
                    fsdp_sharded_state_dict_enabled=state.fsdp_sharded_state_dict_enabled,
                    deepspeed_sharded_checkpoint=is_model_deepspeed(state.model),
                )
                rng_state_dicts = _restore_checkpoint(
                    state,
                    logger,
                    composer_states_filepath,
                    extracted_rank_n,
                    extracted_checkpoint_folder,
                    load_weights_only=load_weights_only,
                    strict_model_weights=strict_model_weights,
                    ignore_keys=ignore_keys,
                    exclude_algorithms=exclude_algorithms,
                    algorithm_passes=algorithm_passes,
                )
            finally:
                # Wait for all ranks to finish restoring the checkpoint before releasing the tempdir, since tempdir can
                # be a shared resource between nodes.
                dist.barrier()
        log.info('%s loaded from %s', 'Model weights' if load_weights_only else 'Trainer checkpoint', path)
    step_to_resume_from = state.timestamp.batch.value
    max_step_to_resume_from = state.device.tensor_to_device(torch.tensor(state.timestamp.batch.value,
                                                                         dtype=torch.int64))
    min_step_to_resume_from = state.device.tensor_to_device(torch.tensor(state.timestamp.batch.value,
                                                                         dtype=torch.int64))
    dist.all_reduce(max_step_to_resume_from, reduce_operation='MAX')
    dist.all_reduce(min_step_to_resume_from, reduce_operation='MIN')
    if max_step_to_resume_from.data != min_step_to_resume_from.data:
        raise RuntimeError(
            textwrap.dedent(
                f'Timestamp mismatch error: batch to resume from {step_to_resume_from} is not the same on all ranks. '
                'This usually occurs when at least one rank fails to save the last checkpoint '
                'while using sharded checkpointing + autoresume. '
                'Please manually resume by disabling autoresume and explicitly setting load_path '
                'to the most recent checkpoints that all ranks have saved. '
                'E.g. for the 10th batch: trainer = Trainer(autoresume=False, load_path="/path/to/checkpoint/ba10-rank{rank}.pt", ...). '
                'Remember to keep the {rank} placeholder!'))
    return rng_state_dicts


def _get_module_name_mapping(model: torch.nn.Module) -> tuple[dict[str, str], int]:
    module_name_mapping = {}
    world_size = dist.get_world_size()
    pg_world_size = 1
    for module_name, module in model.named_modules():
        if hasattr(module, 'process_group'):
            process_group = module.process_group
            process_group_size = torch.distributed.get_world_size(process_group)
            if process_group_size != world_size:
                custom_process_group_size = world_size // process_group_size
                process_group_index = dist.get_global_rank() % custom_process_group_size
                pg_world_size = max(pg_world_size, custom_process_group_size)
                new_module_name = module_name.replace('_fsdp_wrapped_module.', '')
                new_module_name = new_module_name.replace('_checkpoint_wrapped_module.', '')
                for k in module.state_dict().keys():
                    full_module_name = '.'.join((new_module_name, k))
                    module_name_mapping[full_module_name] = full_module_name + f'_pgidx{process_group_index}'
    return module_name_mapping, pg_world_size


def _rename_model_state_dict(model_state_dict, module_name_mapping: dict[str, str]):
    modified_state_dict = {}
    for k, v in model_state_dict.items():
        if k in module_name_mapping.keys():
            modified_state_dict[module_name_mapping[k]] = v
        else:
            modified_state_dict[k] = v

    return modified_state_dict


def _rename_optimizers_state_dict(optimizers_state_dict: dict[str, dict[str, dict[str, Any]]], module_name_mapping: dict[str, str]) -> dict[str, dict[str, dict[str, Any]]]:
    optimizers = {}
    for optimizer in optimizers_state_dict.keys():
        optimizers[optimizer] = optimizers_state_dict[optimizer]
        renamed_optimizers = {}
        for k, v in optimizers_state_dict[optimizer]['state'].items():
            replace_key = k
            if k in module_name_mapping.keys():
                replace_key = module_name_mapping[k]
            renamed_optimizers[replace_key] = v
        optimizers[optimizer]['state'] = renamed_optimizers

    return optimizers


def load_sharded_checkpoint(
    source_path: str,
    state: State,
    logger: Logger,
    object_store: Optional[Union[ObjectStore, LoggerDestination]] = None,
    load_weights_only: bool = False,
    strict_model_weights: bool = False,
    progress_bar: bool = True,
    ignore_keys: Optional[Union[list[str], Callable[[dict], None]]] = None,
    exclude_algorithms: Optional[list[str]] = None,
    algorithm_passes: Optional[list[AlgorithmPass]] = None,
) -> list[dict]:

    if not using_torch_2():
        raise ValueError(
            f'Sharded checkpoint loading requires torch version >= 2.0.0. You have torch version {torch.__version__}')

    using_multinode = dist.get_world_size() != dist.get_local_world_size()
    if not version.parse(torch.__version__) >= version.parse('2.0.1') and using_multinode:
        raise ValueError(
            f'Sharded checkpoint loading on >1 node requires torch version >= 2.0.1. You have torch version {torch.__version__}'
        )

    if state.fsdp_config is None:
        raise ValueError('Loading a sharded checkpoint requires passing an FSDP config to Trainer.')
    load_planner = state.fsdp_config['load_planner']
    _validate_load_planner(load_planner)

    from torch.distributed import checkpoint as dist_cp
    from torch.distributed.checkpoint.metadata import Metadata
    from torch.distributed.checkpoint.optimizer import load_sharded_optimizer_state_dict
    from torch.distributed.checkpoint.planner import LoadPlan, LoadPlanner

    # This function is used so we can figure out which ranks need to load saved rngs and which can just make their own.
    def _get_num_ranks_that_saved_rng(metadata: Metadata):
        rng_inds = []
        for field_name, field_value in metadata.planner_data.items():
            if 'rng' in field_name:
                _, rng_rank_index, _ = field_value
                rng_inds.append(rng_rank_index)
        rng_inds = set(rng_inds)
        return len(rng_inds)

    # A subclass of FileSystemReader that downloads files from the object store before reading them from the local filesystem.
    class DistCPObjectStoreReader(dist_cp.FileSystemReader):

        def __init__(self, source_path: str, destination_path: str, object_store):
            self.source_path = source_path
            self.destination_path = destination_path
            self.object_store = object_store

            # Download metadata file.
            Path(self.destination_path).mkdir(parents=True, exist_ok=True)
            metadata_destination = os.path.join(self.destination_path, '.metadata')
            if dist.get_local_rank() == 0:
                object_store.download_object(object_name=str(Path(source_path) / Path('.metadata')),
                                             filename=metadata_destination)
            dist.barrier()

            # FileSystemReader takes in a root directory in its constructor, which is the dir where
            # the metadata is expected to be stored. Also, this is parent directory for any shard file relative paths
            # specified in the metadata file.
            super().__init__(destination_path)

        def read_data(self, plan: LoadPlan, planner: LoadPlanner):
            # 1. Download to the destination all files that this rank is responsible for.
            for plan_item in plan.items:
                # log.debug(f'Downloading {plan_item.storage_index}')
                # Each plan item has a storage index which points to the relative path of the shard file at save time.
                relative_file_path = self.storage_data[plan_item.storage_index].relative_path
                # Download the shard file to the relative path it's associated to and save that relative path
                # to the root directory specified to the FileSystem reader constructor.
                file_destination = str(Path(self.destination_path) / Path(relative_file_path))
                # The file could have already been downloaded as diffeent plan items can point to same file.
                if not os.path.exists(file_destination):
                    self.object_store.download_object(object_name=str(
                        Path(self.source_path) / Path(relative_file_path)),
                                                      filename=file_destination)

            # 2. Wait for all ranks to finish.
            log.debug('Enter barrier')
            dist.barrier()
            log.debug('Exit barrier')

            # 3. Piggyback off of the FileSystemReader to read all the files now that they are downloaded.
            return super().read_data(plan, planner)

    # Check to make sure source_path is a directory.
    if object_store is None:
        if os.path.islink(source_path):
            source_path = os.path.join(os.path.dirname(source_path), os.readlink(source_path))
        if os.path.exists(source_path):
            if not os.path.isdir(source_path):
                raise ValueError(f'load_path must be a directory when using sharded state dict. Got {source_path}')
        else:
            raise FileNotFoundError(f'{source_path} not found!')

    download_dir_context = tempfile.TemporaryDirectory if object_store is not None else contextlib.nullcontext

    with download_dir_context() as temp_download_dir:
        if object_store is not None:
            # Get the tempfile made on local rank 0.
            local_rank0_index = dist.get_global_rank() - dist.get_local_rank()
            rank0_download_tempdir = str(dist.all_gather_object(temp_download_dir)[local_rank0_index])
            storage_reader = DistCPObjectStoreReader(source_path=source_path,
                                                     destination_path=str(
                                                         Path(rank0_download_tempdir) / Path('checkpoints')),
                                                     object_store=object_store)
        else:
            storage_reader = dist_cp.FileSystemReader(source_path)

        # We need no_grad because we overwrite tensor values with set_() when we do elastic loading and we don't want the set_ op recorded in the computation graph.
        with torch.no_grad():
            # 1. Load model and metadata first
            log.info('Load model and metadata')
            model_state_dict = None
            if load_weights_only:
                model_state_dict = {'state': {'model': state.get_model_state_dict()}}
            else:
                cur_state_dict = state.state_dict()
                cur_state_dict.pop('optimizers')
                model_state_dict = {'state': cur_state_dict}

            if ignore_keys:
                # Filter provided list of key paths
                if not callable(ignore_keys):
                    ignore_keys = glob_filter(ignore_keys)
                # Call function to modify state_dict
                ignore_keys(model_state_dict)

<<<<<<< HEAD
            dist_cp.load_state_dict(model_state_dict, storage_reader, planner=RenameLoadPlanner(state.model))
=======
            dist_cp.load_state_dict(
                state_dict=model_state_dict,
                storage_reader=storage_reader,
                planner=load_planner,
            )
>>>>>>> 66f412dc

            state.load_state_dict(
                model_state_dict['state'],
                logger,
                strict=strict_model_weights,
                exclude_algorithms=exclude_algorithms,
                algorithm_passes=algorithm_passes,
            )

            # 2. Optionally load optimizer
            if not load_weights_only:
                log.info('Load optimizer')
                state_dict = state.state_dict()['model']
                log.debug('Fetched state dict')
                # print(state_dict.keys())
                # print(state_dict)
                optim_state = load_sharded_optimizer_state_dict_with_logs(model_state_dict=state_dict,
                                                                optimizer_key='optimizers',
                                                                storage_reader=storage_reader)
                log.debug('Strip _pgidx from optimizer state dict keys')
                local_idx = f'_pgidx{dist.get_local_rank()}'
                log.debug('Get ptr to optimizer state dict')
                optim_state_dict = optim_state['optimizers']['DecoupledLionW']['state']
                log.debug('Loop over optimizer state dict keys')
                for key in list(optim_state_dict.keys()):
                    log.debug(f'Stripping {local_idx} from {key=}')
                    optim_state_dict[key.replace(local_idx, '')] = optim_state_dict[key]
                    if '_pgidx' in key:
                        del optim_state_dict[key]
                log.debug('Load optimizer state dict')
                state.load_optim_state(optim_state)

        # 3. Optionally load RNG
        rng_state_dicts = reproducibility.get_rng_state()
        if not load_weights_only:
            log.info('Load RNG')
            # If we are resuming on more ranks than were used at save time we only want to load in rngs for those ranks
            num_ranks_that_saved_rng = _get_num_ranks_that_saved_rng(storage_reader.read_metadata())
            rng_state_dicts_load = {}
            rng_state_dicts_load['rng'] = rng_state_dicts[:num_ranks_that_saved_rng] if len(
                rng_state_dicts) > num_ranks_that_saved_rng else rng_state_dicts
<<<<<<< HEAD
            dist_cp.load_state_dict(rng_state_dicts_load, storage_reader, planner=RenameLoadPlanner(state.model))
=======
            dist_cp.load_state_dict(
                state_dict=rng_state_dicts_load,
                storage_reader=storage_reader,
                planner=load_planner,
            )
>>>>>>> 66f412dc
            # We also want to append newly generated rng states for the ranks that don't have an rng state to load in
            # if we are resuming on more ranks than were used at save time.
            if len(rng_state_dicts) > num_ranks_that_saved_rng:
                rng_state_dicts_load['rng'].extend(rng_state_dicts[num_ranks_that_saved_rng:])
            rng_state_dicts = rng_state_dicts_load['rng']

    return rng_state_dicts


def _get_local_rank_zero_path(path: Optional[str]) -> str:
    """Broadcasts the ``path`` from the LOCAL rank zero to all LOCAL ranks."""
    local_rank_zero = dist.get_global_rank() - dist.get_local_rank()
    paths = dist.all_gather_object(path)
    local_rank_zero_path = paths[local_rank_zero]
    assert local_rank_zero_path is not None, 'local rank zero provides the path'
    return local_rank_zero_path


def download_checkpoint(path: str,
                        node_checkpoint_folder: str,
                        object_store: Optional[Union[ObjectStore, LoggerDestination]],
                        progress_bar: bool,
                        fsdp_sharded_state_dict_enabled: bool = False,
                        deepspeed_sharded_checkpoint: bool = False) -> tuple[str, Optional[str], bool]:
    """Download the checkpoint stored at ``path``, potentially in ``object_store``, to ``node_checkpoint_folder``.

    Returns a tuple of  (``composer_states_filepath``, ``extracted_checkpoint_folder``, ``extracted_rank_n``).

    *   The ``composer_states_filepath``, is the path to the composer states, which can be passed into
        :meth:`torch.load`.
    *   The ``extracted_checkpoint_folder`` is the path to the checkpoint folder, which can be passed into
        :meth:`deepspeed.DeepSpeedEngine.load_checkpoint`.
    *   The ``extracted_rank_n`` is a boolean flag indicating whether a tarball was extracted on global
        rank greater than 0.
    """
    log.debug('Downloading checkpoint to folder %s', node_checkpoint_folder)
    rank_zero_checkpoint_filepath = os.path.join(node_checkpoint_folder, 'rank0_checkpoint')
    rank_n_checkpoint_filepath = os.path.join(node_checkpoint_folder, f'rank{dist.get_global_rank()}_checkpoint')
    extracted_checkpoint_folder = None
    extracted_rank_n = False
    if is_tar(path):
        extracted_checkpoint_folder = os.path.join(node_checkpoint_folder, 'checkpoint')
        composer_states_filepath = os.path.join(extracted_checkpoint_folder, _COMPOSER_STATES_FILENAME)
    else:
        # it's not an archive; it's just the composer state dict
        # and only rank zero has this file unless fsdp_sharded_state_dict_enabled then
        # every rank has it's own file.
        extracted_checkpoint_folder = None
        composer_states_filepath = (rank_n_checkpoint_filepath
                                    if fsdp_sharded_state_dict_enabled else rank_zero_checkpoint_filepath)

    checkpoint_is_sharded = fsdp_sharded_state_dict_enabled or deepspeed_sharded_checkpoint
    try:
        if not checkpoint_is_sharded and dist.get_local_rank() == 0:
            # if the checkpoint is not sharded, then local rank 0 on each node needs to download the
            # global rank 0 checkpoint
            path = _format_path_with_rank_zero(path)
            get_file(destination=rank_zero_checkpoint_filepath,
                     path=path,
                     object_store=object_store,
                     progress_bar=progress_bar)
            if extracted_checkpoint_folder is not None:
                try:
                    with tarfile.open(rank_zero_checkpoint_filepath) as tarball:
                        tarball.extractall(extracted_checkpoint_folder)
                except FileNotFoundError:
                    # Not re-raising the file-not-found error as that is irrelevant;
                    # the underlying issue is that the checkpoint file does not exist on the disk
                    # or could not be downloaded
                    raise RuntimeError(f'Checkpoint {path} does not exist')
        elif checkpoint_is_sharded:
            # if the checkpoint is sharded, then every rank needs to download its own checkpoint
            try:
                get_file(destination=rank_n_checkpoint_filepath,
                         path=_format_path_with_current_rank(path),
                         object_store=object_store,
                         progress_bar=progress_bar)
            except FileNotFoundError as e:
                raise FileNotFoundError(
                    (f'Checkpoint {_format_path_with_current_rank(path)} does not exist, '
                     f'but is required for sharded checkpointing on rank {dist.get_global_rank()}. '
                     'Please ensure that the checkpoint exists and your load_path was specified as a format string'
                     'with the {rank} argument.')) from e

            if extracted_checkpoint_folder is not None:
                try:
                    # it's an archive and needs to be extracted
                    with tarfile.open(rank_n_checkpoint_filepath) as tarball:
                        tarball.extractall(extracted_checkpoint_folder)
                        extracted_rank_n = True
                except FileNotFoundError:
                    # this will happen most of the time (i.e. whenever deepspeed
                    # is not being used) so not logging anything
                    pass

    finally:
        # Use busy wait to avoid timeouts on large downloads for non-sharded checkpoints
        if not checkpoint_is_sharded:
            signal_file_path = os.path.join(node_checkpoint_folder,
                                            f'.node_{dist.get_node_rank()}_local_rank0_completed')
            if dist.get_local_rank() == 0:
                with open(signal_file_path, 'wb') as f:
                    f.write(b'local_rank0_completed')

            # Avoid the collective call until the local rank zero has finished trying to download the
            # checkpoint so that we don't timeout for large downloads. This syncs all processes on the
            # node
            with dist.local_rank_zero_download_and_wait(signal_file_path):
                # Then, wait to ensure every node has finished downloading the checkpoint
                dist.barrier()

            if dist.get_local_rank() == 0:
                os.remove(signal_file_path)
        dist.barrier()

    return composer_states_filepath, extracted_checkpoint_folder, extracted_rank_n


def _flatten_keys(obj: Any, paths: list[str], existing_path: str):
    """Recursively flatten the keys of a dictionary or list into a set of paths."""
    # Store path when we reach end, which is either non-dict or empty dict
    if isinstance(obj, list) and len(obj) > 0:
        for i, elm in enumerate(obj):
            _flatten_keys(elm, paths, f'{existing_path}/{i}')
    elif isinstance(obj, dict) and len(obj) > 0:
        for k, v in obj.items():
            _flatten_keys(v, paths, f'{existing_path}/{k}')
    # Remove leading /
    paths.append(existing_path.lstrip('/'))


def _remove_paths(obj: Union[list, dict[str, Any]], exclude_paths: list[list[str]]):
    # First determine the keys which will be recursed on and which will be removed entirely
    # Group the `exclude_paths` by the key
    keys_to_recurse = {}
    keys_to_remove = []
    for exclude_path_parts in exclude_paths:
        key = exclude_path_parts[0]
        if isinstance(obj, list):
            key = int(key)
        if len(exclude_path_parts) == 1:
            keys_to_remove.append(key)
        else:
            if key not in keys_to_recurse:
                keys_to_recurse[key] = []
            keys_to_recurse[key].append(exclude_path_parts[1:])

    # Recurse first, so in the case of a list, the indexing is consistent
    for key, paths_to_recurse in keys_to_recurse.items():
        _remove_paths(obj[key], paths_to_recurse)

    # Sort the keys in reverse order, so in the case of a list, the indexing is consistent
    keys_to_remove.sort(reverse=True)

    # Remove the keys
    for key in keys_to_remove:
        del obj[key]


def glob_filter(exclude_globs: list[str]) -> Callable[[dict], None]:
    """Provides a function which deletes all subparts of a dictionary based on a list of paths."""

    def filter_func(state_dict: dict) -> None:
        # Flatten dictionary into paths
        paths = []
        _flatten_keys(state_dict, paths, '/')

        filtered_paths = []
        for exclude_glob in exclude_globs:
            filtered_paths_from_glob = fnmatch.filter(paths, exclude_glob)
            if len(filtered_paths_from_glob) == 0:
                warnings.warn(
                    f'No parts from loaded checkpoint state_dict were ignored by load_ignore_key {exclude_glob}')
            filtered_paths.extend(filtered_paths_from_glob)
        filtered_paths = list(set(filtered_paths))
        filtered_paths_str = ', '.join(filtered_paths)
        if filtered_paths:
            log.info(f'Ignoring the following paths from the loaded checkpoint state_dict: {filtered_paths_str}')

        # Loop through all paths to exclude
        paths_to_remove = [path.split('/') for path in filtered_paths]
        _remove_paths(state_dict, paths_to_remove)

    return filter_func


def _validate_save_planner(save_planner: Optional[Any]) -> None:
    """Checks that ``save_planner`` is an instance of a :class:`~torch.distributed.checkpoint.planner.SavePlanner`.

    TODO(GRT-2456): Remove validation once we deprecate torch 1.13 and can use
    type hints.

    Raises:
        ValueError: If ``save_planner`` is not a
            :class:`~torch.distributed.checkpoint.planner.SavePlanner`.
    """
    from torch.distributed.checkpoint.planner import SavePlanner

    if save_planner is not None and not isinstance(save_planner, SavePlanner):
        raise ValueError((f'save_planner {type(save_planner)} is not a '
                          'torch.distributed.checkpoint.planner.SavePlanner'))


def _validate_load_planner(load_planner: Optional[Any]) -> None:
    """Checks that ``load_planner`` is an instance of a :class:`~torch.distributed.checkpoint.planner.LoadPlanner`.

    TODO(GRT-2456): Remove validation once we deprecate torch 1.13 and can use
    type hints.

    Raises:
        ValueError: If ``load_planner`` is not a
            :class:`~torch.distributed.checkpoint.planner.LoadPlanner`.
    """
    from torch.distributed.checkpoint.planner import LoadPlanner

    if load_planner is not None and not isinstance(load_planner, LoadPlanner):
        raise ValueError((f'load_planner {type(load_planner)} is not a '
                          'torch.distributed.checkpoint.planner.LoadPlanner'))


def safe_torch_load(
    composer_states_filepath: Union[Path, str],
    map_location: str = 'cpu',
    load_fsdp_monolith_rank0_only: bool = False,
) -> dict[str, Any]:
    """Load a torch checkpoint, catching errors due to backwards compatibility issues.

    Args:
        composer_states_filepath: The path to the checkpoint file.
        map_location: The location to load the checkpoint to.
        load_fsdp_monolith_rank0_only: Whether the checkpoint is a monolith FSDP checkpoint.
    """
    try:
        if load_fsdp_monolith_rank0_only:
            log.info(
                'Loading monolith FSDP checkpoint. Only rank 0 will load and broadcast non-weight/optimizer state.')
            state_dict_list = [None]
            model = None
            optimizer = None
            if dist.get_global_rank() == 0:
                state_dict_list[0] = torch.load(composer_states_filepath, map_location=map_location)
                # Don't broadcast model/optimizer state if they exist
                if 'model' in state_dict_list[0]['state']:
                    model = state_dict_list[0]['state']['model']
                    state_dict_list[0]['state']['model'] = None
                if 'optimizers' in state_dict_list[0]['state']:
                    optimizer = state_dict_list[0]['state']['optimizers']
                    state_dict_list[0]['state']['optimizers'] = None

            log.debug('Broadcasting state_dict to all ranks.')
            dist.broadcast_object_list(state_dict_list, src=0)
            state_dict: dict[str, Any] = state_dict_list[0]  # type: ignore

            if dist.get_global_rank() == 0:
                if model is not None:
                    state_dict['state']['model'] = model
                if optimizer is not None:
                    state_dict['state']['optimizers'] = optimizer

            return state_dict
        else:
            return torch.load(composer_states_filepath, map_location=map_location)
    except TypeError as e:
        if 'Accuracy.__new__() missing 1 required positional argument' in str(e):
            raise Exception('As of v0.10.0, torchmetrics introduces a new required argument to Accuracy which '
                            'breaks backwards compatibility. Unfortunately, this means that older checkpoints '
                            'cannot be loaded with the metrics. In order to successfully load this model, please '
                            'pass `load_ignore_keys = ["state/train_metrics/*", "state/eval_metrics/*"]`.') from e
        raise e


def _restore_checkpoint(
    state: State,
    logger: Logger,
    composer_states_filepath: str,
    extracted_rank_n: bool,
    extracted_checkpoint_folder: Optional[str],
    load_weights_only: bool,
    strict_model_weights: bool,
    ignore_keys: Optional[Union[list[str], Callable[[dict], None]]],
    exclude_algorithms: Optional[list[str]],
    algorithm_passes: Optional[list[AlgorithmPass]],
) -> Optional[list[dict[str, Any]]]:
    """Restore a checkpoint into ``state`` and returns the rng state dicts (if ``load_weights_only`` is False)."""
    # Now, all ranks load the checkpoint that local rank zero downloaded
    state_dict = safe_torch_load(
        composer_states_filepath=composer_states_filepath,
        load_fsdp_monolith_rank0_only=state.load_fsdp_monolith_rank0_only,
    )
    if ignore_keys:
        # Filter provided list of key paths
        if not callable(ignore_keys):
            ignore_keys = glob_filter(ignore_keys)
        # Call function to modify state_dict
        ignore_keys(state_dict)
    log.debug(f"Loaded checkpoint with keys {state_dict.keys()} and state keys {state_dict['state'].keys()}")

    if is_model_deepspeed(state.model):
        if extracted_checkpoint_folder is None:
            raise RuntimeError('Deepspeed checkpoints require a tarball, not a weights file.')

        global_rank = dist.get_global_rank()
        if global_rank > 0 and not extracted_rank_n:
            raise RuntimeError(f'Deepspeed checkpoint missing for rank {global_rank}')

        load_path, _ = state.deepspeed_model.load_checkpoint(
            extracted_checkpoint_folder,
            tag=_DEEPSPEED_TAG,
            load_module_only=load_weights_only,
            load_module_strict=strict_model_weights,
        )
        if load_path is None:
            raise RuntimeError(f'Failed to load DeepSpeed checkpoint')
    elif load_weights_only:
        state.load_model_state(
            state_dict['state'],
            logger,
            strict=strict_model_weights,
            exclude_algorithms=exclude_algorithms,
            algorithm_passes=algorithm_passes,
        )
    if not load_weights_only:
        state.load_state_dict(
            state_dict['state'],
            logger,
            exclude_algorithms=exclude_algorithms,
            algorithm_passes=algorithm_passes,
        )
        return state_dict['rng']


def save_checkpoint(
    state: State,
    filename: str = 'ep{epoch}-ba{batch}-rank{rank}',
    *,
    weights_only: bool = False,
) -> Union[str, None]:  # noqa: D103

    is_deepspeed = is_model_deepspeed(state.model)

    if weights_only and not is_deepspeed:
        state_dict = {
            'state': {
                'model': state.get_model_state_dict(),
                'integrations': state._get_integrations_state_dict(),
                'metadata': state._get_state_metadata(),
            },
            'rng': reproducibility.get_rng_state(),
        }
    else:
        state_dict = {
            'state': state.state_dict(),
            'rng': reproducibility.get_rng_state(),
        }

    log.debug('State dict created.')

    # Sharded checkpoints get their own little folder.
    if state.fsdp_sharded_state_dict_enabled:
        # To load optimizer states with torch 2.0, the optimizer state must be at the top
        # level of the state dict because the load_sharded_optimizer_state_dict function
        # requires a top level state dict key for the optimizer.
        # See https://github.com/pytorch/pytorch/blob/v2.0.1/torch/distributed/checkpoint/optimizer.py#L271
        # for more info.
        if using_torch_2():
            if not weights_only:
                state_dict['optimizers'] = state_dict['state'].pop('optimizers')

        # Specify save directory path and save_f
        assert state.sharded_ckpt_prefix_dir is not None
        save_dirpath = Path(Path(filename).parent) / Path(state.sharded_ckpt_prefix_dir)
        save_dirpath = format_name_with_dist_and_time(str(save_dirpath), state.run_name, state.timestamp)
        # New name is now Trainer.save_folder / sharded_ckpt_prefix_dir / __{dist.get_global_rank()}_0.distcp’ if torch > 2
        # else Trainer.save_folder / sharded_ckpt_prefix_dir / ba{batch}_rank{dist.get_global_rank()}.pt’
        # e.g. path/to/my/checkpoints/ep1-ba2/__1_0.distcp if torch >2 else its path/to/my/checkpoints/ep1-ba2/b2-rank1.pt
        ckpt_filename = _TORCH_DISTRIBUTED_CHECKPOINTS_FILENAME if using_torch_2() else format_name_with_dist_and_time(
            Path(filename).name, state.run_name, state.timestamp)
        save_filename = str(Path(save_dirpath) / Path(ckpt_filename))
    else:
        save_filename = PartialFilePath(filename).format(state, is_deepspeed)

    dirname = os.path.dirname(save_filename)
    if dirname:
        os.makedirs(dirname, exist_ok=True)

    # All ranks save for deepspeed
    if is_deepspeed:
        log.debug('Saving deepspeed checkpoints to %s...', save_filename)
        if dist.get_global_rank() == 0:
            with open(save_filename, 'wb') as f:
                torch.save(state_dict, f)
            if is_tar(save_filename):
                _compress_file(save_filename, basename=_COMPOSER_STATES_FILENAME)

        _save_deepspeed_model(state.deepspeed_model, save_filename)

    # Sharded checkpointing for torch >=2.0 uses the torch.distributed.checkpoint module.
    elif state.fsdp_elastic_sharded_enabled:
        if state.fsdp_config is None:
            raise ValueError('Saving a sharded checkpoint requires passing an FSDP config to Trainer.')
        save_planner = state.fsdp_config['save_planner']
        _validate_save_planner(save_planner)

        import torch.distributed.checkpoint as dist_cp

        log.debug('Saving sharded checkpoints to %s...', save_filename)
<<<<<<< HEAD

        dist_cp.save_state_dict(state_dict=state_dict, storage_writer=dist_cp.FileSystemWriter(dirname), planner=RenameSavePlanner(state.model))
=======
        dist_cp.save_state_dict(
            state_dict=state_dict,
            storage_writer=dist_cp.FileSystemWriter(dirname),
            planner=save_planner,
        )
>>>>>>> 66f412dc

    # Only rank 0 saves the state_dict unless you are using sharded checkpointing with torch <2.0
    elif dist.get_global_rank() == 0 or state.fsdp_sharded_state_dict_enabled:
        log_msg = f'Saving sharded checkpoints to {save_filename}...' if state.fsdp_sharded_state_dict_enabled else f'Saving monolithic checkpoint to {save_filename}'
        with open(save_filename, 'wb') as f:
            log.debug(log_msg)
            torch.save(state_dict, f)

        log.debug(f'Global rank 0 done saving checkpoint to disk at {save_filename}.')

        if is_tar(save_filename):
            _compress_file(save_filename, basename=_COMPOSER_STATES_FILENAME)

    else:
        log.debug(f'Only rank 0 is saving a checkpoint, so rank {dist.get_global_rank()} skips checkpointing.')

    dist.barrier()  # ensure all ranks saved their files

    if dist.get_global_rank() == 0 or is_deepspeed or state.fsdp_sharded_state_dict_enabled:
        assert os.path.exists(save_filename), 'Expected file to have been saved.'
        return save_filename
    else:
        # no file saved
        return None


def _compress_file(filename: str, basename: str):
    """Replace a file with its compressed version.

    The contents will be called ``basename`` inside
    the compressed archive.
    """
    write_mode = _get_write_mode(filename)

    with tempfile.TemporaryDirectory() as tmpdir:
        shutil.move(filename, os.path.join(tmpdir, basename))
        with tarfile.open(filename, write_mode) as tarball:
            tarball.add(tmpdir, arcname='')


def _save_deepspeed_model(model, filename: str):
    """Save Deepspeed model and tarball the files."""
    write_mode = _get_write_mode(filename)
    read_mode = 'r' + write_mode[1:]

    with tempfile.TemporaryDirectory() as tmpdir:
        model.save_checkpoint(tmpdir, _DEEPSPEED_TAG)

        if os.path.exists(filename):
            # extract to tmpdir to append below
            # not all compression formats support direct append
            with tarfile.open(filename, read_mode) as tar:
                tar.extractall(tmpdir)

        with tarfile.open(filename, write_mode) as tar:
            tar.add(tmpdir, arcname='')


save_checkpoint.__doc__ = f"""Checkpoint the training ``state``.

Args:
    state (State): The training state.
    logger (Logger): The logger.
    filename (str): A format string describing how to name checkpoints.
        (default: ``'ep{{epoch}}-ba{{batch}}-rank{{rank}}'``)

        The following format variables are available:

        {textwrap.indent(FORMAT_NAME_WITH_DIST_AND_TIME_TABLE, prefix='        ')}

        .. note::

            *   By default, only the rank zero process will save a checkpoint file.

            *   When using DeepSpeed, each rank will save a checkpoint file in tarball format. DeepSpeed
                requires tarball format, as it saves model and optimizer states in separate files.
                Ensure that ``'{{rank}}'`` appears within the ``filename``. Otherwise, multiple ranks
                may attempt to write to the same file(s), leading to corrupted checkpoints. If no tarball file
                extension is specified, ``.tar`` will be used.

            *   To use compression (regardless of whether DeepSpeed is enabled), set the file extension
                to ``'.tar.gz'``, ``'.tgz'``, ``'.tar.bzip'``, or ``'.tar.lzma'`` (depending on the desired
                compression algorithm).

        .. warning::

            Using compression will block the training loop while checkpoints are being compressed. As such, we
            recommend saving checkpoints without compression.

        Consider the following scenario, where:

        *   The default ``name='ep{{epoch}}-ba{{batch}}-rank{{rank}}'`` is used.
        *   The current epoch count is ``1``.
        *   The current batch count is ``42``.

        When DeepSpeed is not being used, the rank zero process will save the checkpoint to ``'ep1-ba42-rank0'``.
        When DeepSpeed is being used, each rank (process) will save checkpoints to::

            ep1-ba42-rank0.tar
            ep1-ba42-rank1.tar
            ep1-ba42-rank2.tar
            ...

    weights_only (bool, optional): If ``True``, save only the model weights instead of the entire training state.
        (default: ``False``)

        .. note::

            When using DeepSpeed, this parameter must be ``False``. Weights-only checkpointing is not currently
            compatible with DeepSpeed,

    Returns:
        list[pathlib.Path]: The list of checkpoint files saved, indexed by the rank of the process.

        .. note::

            When using DeepSpeed, each process (rank) saves its own checkpoint file.
            When doing multi-node training, the filepaths are valid only on each process's node;
            Composer does not move checkpoint files between nodes.

            Otherwise, when not using DeepSpeed, each list will contain only one filepath,
            since only the rank zero process saves checkpoints.
"""

from copy import deepcopy

from torch.distributed.checkpoint.default_planner import (
    DefaultLoadPlanner,
    DefaultSavePlanner,
)
from torch.distributed.checkpoint._nested_dict import flatten_state_dict
from torch.distributed.checkpoint._sharded_tensor_utils import (
    _flatten_sharded_tensors,
)

from torch.distributed.checkpoint.metadata import STORAGE_TYPES, ChunkStorageMetadata, TensorStorageMetadata, MetadataIndex
from torch.distributed.checkpoint.planner import LoadPlan, ReadItem
from torch.distributed.checkpoint.planner_helpers import _chunk_for_shard, _create_read_item_for_tensor
from torch.distributed.checkpoint.resharding import (
    _shards_get_overlap_region_wrt_saved_tensor,
    _check_shard_metadata_pair_overlap
)

def _create_read_items(fqn: str, md: STORAGE_TYPES, obj: Any) -> List[ReadItem]:
        local_chunks = [_chunk_for_shard(shard.metadata) for shard in obj.local_shards()]
        return create_read_items_for_chunk_list(fqn, md, local_chunks)

def create_read_items_for_chunk_list(
    fqn: str,
    checkpoint_md: TensorStorageMetadata,
    local_chunks: List[ChunkStorageMetadata],
) -> List[ReadItem]:
    """
    Creates a list of ``ReadItem`` based on the checkpoint and local chunks.

    This applies the resharding algorithm and computes the reads needed
    to satisfy ``local_chunks`` with a checkpoint described by ``checkpoint_md``.

    Args:
        fqn (str) : The state_dict FQN to pass to ``ReadItem``.
        checkpoint_md (TensorStorageMetadata): metadata for a given tensor
            from a checkpoint.
        local_chunks (List[ChunkStorageMetadata]): Local chunks that needs to be
            loaded.

    Returns:
        A list of ``ReadItem`` that will satisfy all input chunks.
    """
    read_items = []
    # this is a naive quadratic algo that can be optimized later
    for idx, shard in enumerate(local_chunks):
        # TODO(brian.chu): We assume that we chunk tensors on the first dim
        total_size = sum(chunk.sizes[0] for chunk in checkpoint_md.chunks)
        for storage_idx, storage_md in enumerate(checkpoint_md.chunks):
            offset_storage_md = deepcopy(storage_md)
            # TODO(brian.chu): We assume that custom process group fqns are
            # appended with _pgidx{n} where n < 8
            if '_pgidx' in fqn:
                pgidx = fqn[-1]
                offset_storage_md.offsets = torch.Size(
                    [total_size * int(pgidx) + offset_storage_md.offsets[0],
                    *offset_storage_md.offsets[1:]]
                )
            if not _check_shard_metadata_pair_overlap(
                shard, offset_storage_md
            ):
                continue

            storage_offsets = []
            dest_offsets = []
            lengths = []
            for (
                dim,
                offset_for_saved_tensor,
                offset_for_current_tensor,
                length,
            ) in _shards_get_overlap_region_wrt_saved_tensor(
                saved_shard=offset_storage_md, current_shard=shard
            ):
                storage_offsets.append(offset_for_saved_tensor)
                dest_offsets.append(offset_for_current_tensor)
                lengths.append(length)

            dest_fqn = fqn
            if '_pgidx' in fqn:
                # TODO(brian.chu): We assume that custom process group fqns are
                # appended with _pgidx{n} where n < 8
                dest_fqn = fqn[:-7]
            read_items.append(
                _create_read_item_for_tensor(
                    dest_index=MetadataIndex(
                        dest_fqn, shard.offsets, idx
                    ),
                    dest_offsets=dest_offsets,
                    storage_index=MetadataIndex(
                        fqn, storage_md.offsets, storage_idx
                    ),
                    storage_offsets=storage_offsets,
                    lengths=lengths,
                )
            )
    return read_items

class RenameLoadPlanner(DefaultLoadPlanner):
    """
    RankLoadPlanner extends __init__ and overrides set_up_planner to
    rename modules that are part of a custom process group.
    """

    def __init__(
        self,
        model: torch.nn.Module,
        flatten_state_dict: bool = True,
        flatten_sharded_tensors: bool = True,
    ) -> None:
        """Initializes RankLoadPlanner and sets the module mapping.

        The module mapping appends the process group index to each module
        name.

        Args:
            model: A torch.nn.Module.
            flatten_state_dict: See parent class.
            flatten_sharded_tensors: See parent class.
        """
        self.name_conversion_dict, self.pg_world_size = _get_module_name_mapping(model)
        super().__init__(flatten_state_dict, flatten_sharded_tensors)

    def set_up_planner(
        self,
        state_dict,
        metadata,
        is_coordinator: bool,
    ) -> None:
        """Renames the state dict.

        The rest of the function follows the parent class.

        Args:
            state_dict: See parent class.
            metadata: See parent class.
            is_coordinator: See parent class.
        """
        log.debug('Set up planner')
        if 'state' not in state_dict:
            super().set_up_planner(state_dict, metadata, is_coordinator)
            return

        self.original_state_dict = state_dict

        log.debug(f'Copy state dict')
        state_dict = { k: v for k, v in self.original_state_dict.items() }
        state_dict['state'] = { k: v for k, v in self.original_state_dict['state'].items() if k != 'model' }
        state_dict['state']['model'] = { k: v for k, v in self.original_state_dict['state']['model'].items() }

        log.debug('rename state dict')
        if self.name_conversion_dict:
            log.debug('rename state dict')
            model_state_dict = _rename_model_state_dict(
                state_dict['state']['model'], self.name_conversion_dict
            )
            log.debug('reassign model state dict')
            state_dict['state']['model'] = model_state_dict

        log.debug('Load sharded optimizer state dict')
        if self.flatten_sharded_tensors:
            state_dict = _flatten_sharded_tensors(state_dict)

        log.debug('Flatten state dict')
        if self.flatten_state_dict:
            state_dict, self.mappings = flatten_state_dict(state_dict)

        log.debug('Set ptrs')
        self.state_dict = state_dict
        self.metadata = metadata
        self.is_coordinator = is_coordinator

    def create_local_plan(self) -> LoadPlan:
        """
        Create the ``LoadPlan`` used by DefaultLoadPlanner.

        It produces one read item per value in ``state_dict`` using the metadata in ``metadata``.

        The default behavior is to match key exactly between state_dict and metadata.
        It handles resharding by issuing multiple read requests against storage in order to match
        load requirements.
        """
        if self.pg_world_size != 1:
            return super().create_local_plan()

        requests = []
        for fqn, obj in self.state_dict.items():
            renamed_fqns = []
            for key in self.metadata.state_dict_metadata.keys():
                original_key = key
                if '_pgidx' in key:
                    key = key[:-7]
                if key == fqn:
                    renamed_fqns.append(original_key)
            for fqn in renamed_fqns:
                md = self.metadata.state_dict_metadata[fqn]
                requests += _create_read_items(fqn, md, obj)

        return LoadPlan(requests)

class RenameSavePlanner(DefaultSavePlanner):
    """
    RankSavePlanner extends __init__ and set_up_planner to rename modules
    that are part of a custom process group.
    """

    def __init__(
        self,
        model: torch.nn.Module,
        flatten_state_dict: bool = True,
        flatten_sharded_tensors: bool = True,
        dedup_replicated_tensors: bool = True,
    ) -> None:
        """Initializes RankSavePlanner and sets the module mapping.

        The module mapping appends the process group index to each module
        name.

        Args:
            model: A torch.nn.Module.
            flatten_state_dict: See parent class.
            flatten_sharded_tensors: See parent class.
            dedup_replicated_tensors: See parent class.
        """
        self.name_conversion_dict, _ = _get_module_name_mapping(model)
        super().__init__(
            flatten_state_dict,
            flatten_sharded_tensors,
            dedup_replicated_tensors,
        )

    def set_up_planner(
        self, state_dict, is_coordinator: bool
    ) -> None:
        """Renames the state dict and optimizer state dict.

        Args:
            state_dict: See parent class.
            is_coordinator: See parent class.
        """
        if self.name_conversion_dict:
            model_state_dict = _rename_model_state_dict(
                state_dict['state']['model'], self.name_conversion_dict
            )
            state_dict['state']['model'] = model_state_dict

            if 'optimizers' in state_dict.keys():
                optimizers = _rename_optimizers_state_dict(
                    state_dict['optimizers'], self.name_conversion_dict
                )
                state_dict['optimizers'] = optimizers

        super().set_up_planner(state_dict, is_coordinator)

def load_sharded_optimizer_state_dict_with_logs(
    model_state_dict,
    optimizer_key,
    storage_reader,
):
    """
    Loads a state_dict in conjunction with FSDP sharded optimizer state.
    This is the current recommended way to checkpoint FSDP.
    >>> # xdoctest: +SKIP
    >>> import torch.distributed.checkpoint as dist_cp
    >>> # Save
    >>> model: torch.nn.Model
    >>> optim_params = model.parameters()
    >>> optim = torch.optim.SGD(optim_params, lr=0.01)
    >>> # Save
    >>> with FSDP.state_dict_type(model, StateDictType.SHARDED_STATE_DICT):
    >>>     state_dict = {
    >>>         "optimizer": FSDP.optim_state_dict(model, optim),
    >>>         "model": model.state_dict()
    >>>     }
    >>>     dist_cp.save_state_dict(
    >>>         state_dict=optim_state,
    >>>         storage_writer=dist_cp.FileSystemWriter("checkpoint"),
    >>>         planner=dist_cp.DefaultSavePlanner(),
    >>>     )
    >>>
    >>> # Load
    >>> with FSDP.state_dict_type(model_tp, StateDictType.SHARDED_STATE_DICT):
    >>>     model_state_dict = model_tp.state_dict()
    >>>     checkpoint = {
    >>>         "model": model_state_dict
    >>>     }
    >>>     dist_cp.load_state_dict(
    >>>         state_dict=checkpoint,
    >>>         storage_reader=dist_cp.FileSystemReader(checkpoint_file),
    >>>         planner=dist_cp.DefaultLoadPlanner(),
    >>>     )
    >>>     model.load_state_dict(checkpoint["model_state"])
    >>>
    >>>     optim_state = dist_cp.load_sharded_optimizer_state_dict(
    >>>         model_state_dict,
    >>>         optimizer_key="optimizer",
    >>>         storage_reader=dist_cp.FileSystemReader("checkpoint"),
    >>>     )
    >>>
    >>>     flattened_osd = FSDP.optim_state_dict_to_load(
    >>>        model, optim, optim_state["optimizer"]
    >>>     )
    >>>
    >>>     optim.load_state_dict(flattened_osd)
    """
    log.debug('Start sharded ckpt')
    from torch.distributed.checkpoint.optimizer import _get_state_dict_2d_layout, _create_colwise_spec, _alloc_tensor, _ReaderWithOffset
    from torch._utils import _get_device_module
    from torch.distributed.checkpoint.utils import (
        _element_wise_add,
        _element_wise_sub,
        _normalize_device_info
    )
    from torch.distributed.checkpoint._nested_dict import unflatten_state_dict
    from torch.distributed.checkpoint.metadata import (
        BytesStorageMetadata,
        Metadata,
        MetadataIndex,
        STATE_DICT_TYPE,
        TensorStorageMetadata,
        ChunkStorageMetadata,
    )
    from torch.distributed._shard.api import _shard_tensor
    from torch.distributed.remote_device import _remote_device
    from typing import Dict, List, Optional, Sequence, Tuple, Union, cast
    from torch.distributed._shard.sharded_tensor.shard import Shard
    from torch.distributed._shard.sharded_tensor.api import ShardedTensor
    import torch.distributed.checkpoint as dist_cp
    from torch.distributed._shard.sharding_spec.chunk_sharding_spec import (
        ChunkShardingSpec,
    )
    from torch.distributed.distributed_c10d import _get_default_group
    from torch.distributed.fsdp._shard_utils import _create_chunk_sharded_tensor
    log.debug(f'Finish imports')

    log.debug(f'Read metadata')
    metadata = storage_reader.read_metadata()

    log.debug('Get 2d Layout')
    layout_specs, dp_pg = _get_state_dict_2d_layout(model_state_dict)
    dp_pg_device_type = torch.distributed.distributed_c10d._get_pg_default_device(dp_pg).type
    device_module = _get_device_module(dp_pg_device_type)

    log.debug('check pg')
    if dp_pg is None:
        placements = []
        for i in range(torch.distributed.get_world_size()):
            device_info = _normalize_device_info(dp_pg_device_type, i % device_module.device_count())
            placements.append(f"rank:{i}/{device_info}")
        sharding_spec = ChunkShardingSpec(dim=0, placements=placements)  # type: ignore[arg-type]
    else:
        sharding_spec = _create_colwise_spec(dp_pg)

    # Create a state_dict for optimizer state
    state_dict = {}

    log.debug(f'loop over fqn')
    fqn_to_offset = {}
    for key, value in metadata.state_dict_metadata.items():
        log.debug(f'key: {key}')
        key_path = metadata.planner_data[key]
        if key_path[0] != optimizer_key:
            continue

        if isinstance(value, BytesStorageMetadata):
            state_dict[key] = "<bytes_io>"
            continue

        local_idx = f'_pgidx{dist.get_local_rank()}'
        if '_pgidx' in key and local_idx not in key:
            continue

        # value: TensorStorageMetadata
        if value.size.numel() == 1:
            log.debug('key case 1')
            state_dict[key] = _alloc_tensor(value.properties, value.size, dp_pg_device_type)
        elif dp_pg is None:
            log.debug('key case 2')
            # state_dict[key] = _shard_tensor(
            #     _alloc_tensor(value.properties, value.size, dp_pg_device_type), sharding_spec
            # )
            state_dict[key] = _create_chunk_sharded_tensor(
                _alloc_tensor(value.properties, value.size, dp_pg_device_type),
                rank=torch.distributed.get_rank(),
                world_size=torch.distributed.get_world_size(),
                num_devices_per_node=device_module.device_count(),
                pg=_get_default_group(),
            )
        else:
            log.debug('key case 3')
            spec_key = key_path[2]
            alloc_size = layout_specs.get(spec_key, (None, value.size))[1]

            st_md = sharding_spec.build_metadata(
                torch.Size(alloc_size), value.properties
            )
            local_shards = []
            current_rank = torch.distributed.get_rank(dp_pg)
            for shard_md in st_md.shards_metadata:
                if (
                    cast(_remote_device, shard_md.placement).rank()
                    != current_rank
                ):
                    continue
                local_shards.append(
                    Shard(
                        tensor=_alloc_tensor(
                            value.properties, shard_md.shard_sizes, dp_pg_device_type
                        ),
                        metadata=shard_md,
                    )
                )

            st = ShardedTensor._init_from_local_shards_and_global_metadata(
                local_shards, st_md, process_group=dp_pg
            )

            if (
                spec_key in layout_specs
                and layout_specs[spec_key][0] is not None
            ):
                fqn_to_offset[key] = cast(
                    Sequence[int], layout_specs[spec_key][0]
                )

            state_dict[key] = st

    log.debug('distcp Load state dict')
    # Whether we unflatten before or after doesn't matter
    dist_cp.load_state_dict(
        state_dict=state_dict,
        storage_reader=storage_reader,
        # FIXME the type of planner is wrong in load_state_dict
        planner=_ReaderWithOffset(fqn_to_offset) if dp_pg is not None else None,
    )

    log.debug('unflatten state dict')
    state_dict = unflatten_state_dict(state_dict, metadata.planner_data)

    log.debug('return state dict')
    return state_dict<|MERGE_RESOLUTION|>--- conflicted
+++ resolved
@@ -326,7 +326,8 @@
     return modified_state_dict
 
 
-def _rename_optimizers_state_dict(optimizers_state_dict: dict[str, dict[str, dict[str, Any]]], module_name_mapping: dict[str, str]) -> dict[str, dict[str, dict[str, Any]]]:
+def _rename_optimizers_state_dict(optimizers_state_dict: dict[str, dict[str, dict[str, Any]]],
+                                  module_name_mapping: dict[str, str]) -> dict[str, dict[str, dict[str, Any]]]:
     optimizers = {}
     for optimizer in optimizers_state_dict.keys():
         optimizers[optimizer] = optimizers_state_dict[optimizer]
@@ -471,15 +472,7 @@
                 # Call function to modify state_dict
                 ignore_keys(model_state_dict)
 
-<<<<<<< HEAD
             dist_cp.load_state_dict(model_state_dict, storage_reader, planner=RenameLoadPlanner(state.model))
-=======
-            dist_cp.load_state_dict(
-                state_dict=model_state_dict,
-                storage_reader=storage_reader,
-                planner=load_planner,
-            )
->>>>>>> 66f412dc
 
             state.load_state_dict(
                 model_state_dict['state'],
@@ -497,8 +490,8 @@
                 # print(state_dict.keys())
                 # print(state_dict)
                 optim_state = load_sharded_optimizer_state_dict_with_logs(model_state_dict=state_dict,
-                                                                optimizer_key='optimizers',
-                                                                storage_reader=storage_reader)
+                                                                          optimizer_key='optimizers',
+                                                                          storage_reader=storage_reader)
                 log.debug('Strip _pgidx from optimizer state dict keys')
                 local_idx = f'_pgidx{dist.get_local_rank()}'
                 log.debug('Get ptr to optimizer state dict')
@@ -521,15 +514,7 @@
             rng_state_dicts_load = {}
             rng_state_dicts_load['rng'] = rng_state_dicts[:num_ranks_that_saved_rng] if len(
                 rng_state_dicts) > num_ranks_that_saved_rng else rng_state_dicts
-<<<<<<< HEAD
             dist_cp.load_state_dict(rng_state_dicts_load, storage_reader, planner=RenameLoadPlanner(state.model))
-=======
-            dist_cp.load_state_dict(
-                state_dict=rng_state_dicts_load,
-                storage_reader=storage_reader,
-                planner=load_planner,
-            )
->>>>>>> 66f412dc
             # We also want to append newly generated rng states for the ranks that don't have an rng state to load in
             # if we are resuming on more ranks than were used at save time.
             if len(rng_state_dicts) > num_ranks_that_saved_rng:
@@ -936,16 +921,10 @@
         import torch.distributed.checkpoint as dist_cp
 
         log.debug('Saving sharded checkpoints to %s...', save_filename)
-<<<<<<< HEAD
-
-        dist_cp.save_state_dict(state_dict=state_dict, storage_writer=dist_cp.FileSystemWriter(dirname), planner=RenameSavePlanner(state.model))
-=======
-        dist_cp.save_state_dict(
-            state_dict=state_dict,
-            storage_writer=dist_cp.FileSystemWriter(dirname),
-            planner=save_planner,
-        )
->>>>>>> 66f412dc
+
+        dist_cp.save_state_dict(state_dict=state_dict,
+                                storage_writer=dist_cp.FileSystemWriter(dirname),
+                                planner=RenameSavePlanner(state.model))
 
     # Only rank 0 saves the state_dict unless you are using sharded checkpointing with torch <2.0
     elif dist.get_global_rank() == 0 or state.fsdp_sharded_state_dict_enabled:
@@ -1078,20 +1057,19 @@
 )
 from torch.distributed.checkpoint._nested_dict import flatten_state_dict
 from torch.distributed.checkpoint._sharded_tensor_utils import (
-    _flatten_sharded_tensors,
-)
+    _flatten_sharded_tensors,)
 
 from torch.distributed.checkpoint.metadata import STORAGE_TYPES, ChunkStorageMetadata, TensorStorageMetadata, MetadataIndex
 from torch.distributed.checkpoint.planner import LoadPlan, ReadItem
 from torch.distributed.checkpoint.planner_helpers import _chunk_for_shard, _create_read_item_for_tensor
-from torch.distributed.checkpoint.resharding import (
-    _shards_get_overlap_region_wrt_saved_tensor,
-    _check_shard_metadata_pair_overlap
-)
+from torch.distributed.checkpoint.resharding import (_shards_get_overlap_region_wrt_saved_tensor,
+                                                     _check_shard_metadata_pair_overlap)
+
 
 def _create_read_items(fqn: str, md: STORAGE_TYPES, obj: Any) -> List[ReadItem]:
-        local_chunks = [_chunk_for_shard(shard.metadata) for shard in obj.local_shards()]
-        return create_read_items_for_chunk_list(fqn, md, local_chunks)
+    local_chunks = [_chunk_for_shard(shard.metadata) for shard in obj.local_shards()]
+    return create_read_items_for_chunk_list(fqn, md, local_chunks)
+
 
 def create_read_items_for_chunk_list(
     fqn: str,
@@ -1126,25 +1104,19 @@
             if '_pgidx' in fqn:
                 pgidx = fqn[-1]
                 offset_storage_md.offsets = torch.Size(
-                    [total_size * int(pgidx) + offset_storage_md.offsets[0],
-                    *offset_storage_md.offsets[1:]]
-                )
-            if not _check_shard_metadata_pair_overlap(
-                shard, offset_storage_md
-            ):
+                    [total_size * int(pgidx) + offset_storage_md.offsets[0], *offset_storage_md.offsets[1:]])
+            if not _check_shard_metadata_pair_overlap(shard, offset_storage_md):
                 continue
 
             storage_offsets = []
             dest_offsets = []
             lengths = []
             for (
-                dim,
-                offset_for_saved_tensor,
-                offset_for_current_tensor,
-                length,
-            ) in _shards_get_overlap_region_wrt_saved_tensor(
-                saved_shard=offset_storage_md, current_shard=shard
-            ):
+                    dim,
+                    offset_for_saved_tensor,
+                    offset_for_current_tensor,
+                    length,
+            ) in _shards_get_overlap_region_wrt_saved_tensor(saved_shard=offset_storage_md, current_shard=shard):
                 storage_offsets.append(offset_for_saved_tensor)
                 dest_offsets.append(offset_for_current_tensor)
                 lengths.append(length)
@@ -1156,18 +1128,14 @@
                 dest_fqn = fqn[:-7]
             read_items.append(
                 _create_read_item_for_tensor(
-                    dest_index=MetadataIndex(
-                        dest_fqn, shard.offsets, idx
-                    ),
+                    dest_index=MetadataIndex(dest_fqn, shard.offsets, idx),
                     dest_offsets=dest_offsets,
-                    storage_index=MetadataIndex(
-                        fqn, storage_md.offsets, storage_idx
-                    ),
+                    storage_index=MetadataIndex(fqn, storage_md.offsets, storage_idx),
                     storage_offsets=storage_offsets,
                     lengths=lengths,
-                )
-            )
+                ))
     return read_items
+
 
 class RenameLoadPlanner(DefaultLoadPlanner):
     """
@@ -1217,16 +1185,14 @@
         self.original_state_dict = state_dict
 
         log.debug(f'Copy state dict')
-        state_dict = { k: v for k, v in self.original_state_dict.items() }
-        state_dict['state'] = { k: v for k, v in self.original_state_dict['state'].items() if k != 'model' }
-        state_dict['state']['model'] = { k: v for k, v in self.original_state_dict['state']['model'].items() }
+        state_dict = {k: v for k, v in self.original_state_dict.items()}
+        state_dict['state'] = {k: v for k, v in self.original_state_dict['state'].items() if k != 'model'}
+        state_dict['state']['model'] = {k: v for k, v in self.original_state_dict['state']['model'].items()}
 
         log.debug('rename state dict')
         if self.name_conversion_dict:
             log.debug('rename state dict')
-            model_state_dict = _rename_model_state_dict(
-                state_dict['state']['model'], self.name_conversion_dict
-            )
+            model_state_dict = _rename_model_state_dict(state_dict['state']['model'], self.name_conversion_dict)
             log.debug('reassign model state dict')
             state_dict['state']['model'] = model_state_dict
 
@@ -1271,6 +1237,7 @@
 
         return LoadPlan(requests)
 
+
 class RenameSavePlanner(DefaultSavePlanner):
     """
     RankSavePlanner extends __init__ and set_up_planner to rename modules
@@ -1302,9 +1269,7 @@
             dedup_replicated_tensors,
         )
 
-    def set_up_planner(
-        self, state_dict, is_coordinator: bool
-    ) -> None:
+    def set_up_planner(self, state_dict, is_coordinator: bool) -> None:
         """Renames the state dict and optimizer state dict.
 
         Args:
@@ -1312,18 +1277,15 @@
             is_coordinator: See parent class.
         """
         if self.name_conversion_dict:
-            model_state_dict = _rename_model_state_dict(
-                state_dict['state']['model'], self.name_conversion_dict
-            )
+            model_state_dict = _rename_model_state_dict(state_dict['state']['model'], self.name_conversion_dict)
             state_dict['state']['model'] = model_state_dict
 
             if 'optimizers' in state_dict.keys():
-                optimizers = _rename_optimizers_state_dict(
-                    state_dict['optimizers'], self.name_conversion_dict
-                )
+                optimizers = _rename_optimizers_state_dict(state_dict['optimizers'], self.name_conversion_dict)
                 state_dict['optimizers'] = optimizers
 
         super().set_up_planner(state_dict, is_coordinator)
+
 
 def load_sharded_optimizer_state_dict_with_logs(
     model_state_dict,
@@ -1379,11 +1341,7 @@
     log.debug('Start sharded ckpt')
     from torch.distributed.checkpoint.optimizer import _get_state_dict_2d_layout, _create_colwise_spec, _alloc_tensor, _ReaderWithOffset
     from torch._utils import _get_device_module
-    from torch.distributed.checkpoint.utils import (
-        _element_wise_add,
-        _element_wise_sub,
-        _normalize_device_info
-    )
+    from torch.distributed.checkpoint.utils import (_element_wise_add, _element_wise_sub, _normalize_device_info)
     from torch.distributed.checkpoint._nested_dict import unflatten_state_dict
     from torch.distributed.checkpoint.metadata import (
         BytesStorageMetadata,
@@ -1400,8 +1358,7 @@
     from torch.distributed._shard.sharded_tensor.api import ShardedTensor
     import torch.distributed.checkpoint as dist_cp
     from torch.distributed._shard.sharding_spec.chunk_sharding_spec import (
-        ChunkShardingSpec,
-    )
+        ChunkShardingSpec,)
     from torch.distributed.distributed_c10d import _get_default_group
     from torch.distributed.fsdp._shard_utils import _create_chunk_sharded_tensor
     log.debug(f'Finish imports')
@@ -1464,37 +1421,22 @@
             spec_key = key_path[2]
             alloc_size = layout_specs.get(spec_key, (None, value.size))[1]
 
-            st_md = sharding_spec.build_metadata(
-                torch.Size(alloc_size), value.properties
-            )
+            st_md = sharding_spec.build_metadata(torch.Size(alloc_size), value.properties)
             local_shards = []
             current_rank = torch.distributed.get_rank(dp_pg)
             for shard_md in st_md.shards_metadata:
-                if (
-                    cast(_remote_device, shard_md.placement).rank()
-                    != current_rank
-                ):
+                if (cast(_remote_device, shard_md.placement).rank() != current_rank):
                     continue
                 local_shards.append(
                     Shard(
-                        tensor=_alloc_tensor(
-                            value.properties, shard_md.shard_sizes, dp_pg_device_type
-                        ),
+                        tensor=_alloc_tensor(value.properties, shard_md.shard_sizes, dp_pg_device_type),
                         metadata=shard_md,
-                    )
-                )
-
-            st = ShardedTensor._init_from_local_shards_and_global_metadata(
-                local_shards, st_md, process_group=dp_pg
-            )
-
-            if (
-                spec_key in layout_specs
-                and layout_specs[spec_key][0] is not None
-            ):
-                fqn_to_offset[key] = cast(
-                    Sequence[int], layout_specs[spec_key][0]
-                )
+                    ))
+
+            st = ShardedTensor._init_from_local_shards_and_global_metadata(local_shards, st_md, process_group=dp_pg)
+
+            if (spec_key in layout_specs and layout_specs[spec_key][0] is not None):
+                fqn_to_offset[key] = cast(Sequence[int], layout_specs[spec_key][0])
 
             state_dict[key] = st
 
